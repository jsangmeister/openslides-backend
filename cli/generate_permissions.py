--- conflicted
+++ resolved
@@ -2,11 +2,8 @@
 import os
 import sys
 from collections import defaultdict
-<<<<<<< HEAD
+from collections.abc import Iterable
 from pathlib import Path
-=======
-from collections.abc import Iterable
->>>>>>> 4aa7bf08
 from textwrap import dedent
 from typing import Any
 
@@ -68,8 +65,8 @@
 
     # Load and parse permissions.yml
     permissions = yaml.safe_load(permissions_yml)
-    all_parents: Dict[str, List[str]] = {}
-    all_permissions: Dict[str, Set[str]] = defaultdict(set)
+    all_parents: dict[str, list[str]] = {}
+    all_permissions: dict[str, set[str]] = defaultdict(set)
     for collection, children in permissions.items():
         parents = process_permission_level(collection, None, children)
         for pair in parents:
@@ -86,7 +83,6 @@
         assert checksum == PERMISSION_YML_CHECKSUM
         print("permissions.py is up to date (checksum-comparison)")
 
-<<<<<<< HEAD
         # check group.permissions enum in models.yml, if possible
         models_file = Path(file).parent / "models.yml"
         if os.path.isfile(models_file):
@@ -120,43 +116,10 @@
                 dest.write(f"    {collection} = _{collection}\n")
 
             dest.write("\n# Holds the corresponding parent for each permission.\n")
-            dest.write("permission_parents: Dict[Permission, List[Permission]] = ")
+            dest.write("permission_parents: dict[Permission, list[Permission]] = ")
             dest.write(repr(all_parents))
 
         print(f"Permissions file {DESTINATION} successfully created.")
-=======
-    # Load and parse permissions.yml
-    permissions = yaml.safe_load(permissions_yml)
-    with open(DESTINATION, "w") as dest:
-        dest.write(FILE_TEMPLATE.format(checksum))
-        all_parents: dict[str, list[str]] = {}
-        all_permissions: dict[str, set[str]] = defaultdict(set)
-        for collection, children in permissions.items():
-            parents = process_permission_level(collection, None, children)
-            for pair in parents:
-                collection, _ = get_permission_parts(pair[0])
-                all_permissions[collection].add(pair[0])
-                if not pair[0] in all_parents:
-                    all_parents[pair[0]] = []
-                if pair[1] is not None:
-                    all_parents[pair[0]] += [pair[1]]
-
-        for collection, permissions in all_permissions.items():
-            dest.write(f"\nclass _{collection}(str, Permission, Enum):\n")
-            for permission in sorted(permissions):
-                _, perm_str = get_permission_parts(permission)
-                dest.write(f"    {perm_str} = '{permission}'\n")
-
-        dest.write("class Permissions:\n")
-        for collection in all_permissions.keys():
-            dest.write(f"    {collection} = _{collection}\n")
-
-        dest.write("\n# Holds the corresponding parent for each permission.\n")
-        dest.write("permission_parents: Dict[Permission, List[Permission]] = ")
-        dest.write(repr(all_parents))
-
-    print(f"Permissions file {DESTINATION} successfully created.")
->>>>>>> 4aa7bf08
 
 
 def process_permission_level(
