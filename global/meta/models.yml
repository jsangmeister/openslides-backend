---
# Types:
#     - Nativ datatypes: string, text, number, boolean, JSON
#     - HTMLStrict: A string with HTML content.
#     - HTMLPermissive: A string with HTML content (with video tags).
#     - float: Numbers that are expected to be non-integer. Formatted as in rfc7159.
#     - decimal(X): Decimal values represented as a string with X decimal places.
#       At the moment we support only X == 6.
#     - timestamp: Datetime as a unix timestamp. Why a number? This enables queries
#       in the DB. And we do not need more precision than 1 second.
#     - <T>[]: This indicates and arbitrary array of the given type. At the moment
#       we support only some types. You can add JSON Schema properties for items
#       using the extra property `items`
#     - color: string that must match ^#[0-9a-f]{6}$
# Relations:
#     - We have the following types: `relation`, `relation-list`, `generic-relation`
#       and `generic-relation-list`.
#     - Non-generic relations: The simple syntax for such a field
#       `to: <collection>/<field>`. This is a reference to a collection. The reverse
#       relation field in this collection is <field>. E. g. in a motion the field
#       `category_id` links to one category where the field `motion_ids` contains the
#       motion id. The simple notation for the field is `motion_category/motion_ids`.
#       The reverse field has type `relation-list` and is related back to
#       `motion/category_id`. The type indicates that there are many
#       motion ids.
#     - Generic relations: The difference to non-generic relations is that you have a
#       list of possible fields, so `to` can either hold multiple collections (if the
#       field name is the same):
#         to:
#           collections:
#             - agenda_item
#             - assignment
#             - ...
#           field: tag_ids
#       Or `to` can be a list of collection fields:
#         to:
#           - motion/option_ids
#           - user/option_$_ids
#     - on_delete: This fields determines what should happen with the foreign model if
#       this model gets deleted. Possible values are:
#           - SET_NULL (default): delete the id from the foreign key
#           - PROTECT: if the foreign key is not empty, throw an error instead of
#                      deleting the object
#           - CASCADE: also delete all models in this foreign key
# Structured fields:
#     - There are template fields (see autoupdate service interface) with a `$` as
#       the placeholder.
#     - The type `template` describes a structured field for the given model. If the
#       property `replacement_collection` is given, it describes which model the
#       replacement ids are belonging to (=> structured relation), 
#       `replacement_enum` describes the possibel replacement as list of strings.
#       If it is not given, the field is a structured tag. 
#       The property `fields` contains the definition
#       for all the fields that come from the template field.
# JSON Schema Properties:
#     - You can add JSON Schema properties to the fields like `enum`, `description`,
#       `items`, `maxLength` and `minimum`
# Additional properties:
#     - The property `read_only` describes a field that can not be changed by an action.
#     - The property `default` describes the default value that is used for new objects.
#     - The property `required` describes that this field can not be null or an empty
#       string. If this field is given it must have some content. On relation and generic-relation
#       fields the value as to be an id of an existing object.
#     - The property `equal_fields` describes fields that must have the same value in
#       the instance and the related instance.
# Restriction Mode:
#   The field `restriction_mode` is required for every field. It puts the field into a
#   restriction group. See https://github.com/OpenSlides/OpenSlides/wiki/Restrictions-Overview

organization:
  id:
    type: number
    restriction_mode: A
  name:
    type: string
    restriction_mode: A
  description:
    type: HTMLStrict
    restriction_mode: A

  # Settings (configurable by the client)
  legal_notice:
    type: text
    restriction_mode: A
  privacy_policy:
    type: text
    restriction_mode: A
  login_text:
    type: text
    restriction_mode: A
  reset_password_verbose_errors:
    type: boolean
    restriction_mode: B

  # Configuration (only for the server owner)
  enable_electronic_voting:
    type: boolean
    restriction_mode: B
  enable_chat:
    type: boolean
    restriction_mode: B
  limit_of_meetings:
    type: number
    description: Maximum of active meetings for the whole organization. 0 means no limitation at all
    restriction_mode: B
    default: 0
    minimum: 0
  limit_of_users:
    type: number
    description: Maximum of active users for the whole organization. 0 means no limitation at all
    restriction_mode: B
    default: 0
    minimum: 0

  vote_decrypt_public_main_key:
    type: string
    description: Public key from vote decrypt to validate cryptographic votes.
    calculated: true
    restriction_mode: A

  committee_ids:
    type: relation-list
    restriction_mode: B
    to: committee/organization_id
  active_meeting_ids:
    type: relation-list
    restriction_mode: B
    to: meeting/is_active_in_organization_id
  archived_meeting_ids:
    type: relation-list
    restriction_mode: B
    to: meeting/is_archived_in_organization_id
  template_meeting_ids:
    type: relation-list
    to: meeting/template_for_organization_id
    restriction_mode: A
    required: false
  organization_tag_ids:
    type: relation-list
    restriction_mode: B
    to: organization_tag/organization_id
  theme_id:
    type: relation
    required: true
    restriction_mode: A
    to: theme/theme_for_organization_id
  theme_ids:
    type: relation-list
    restriction_mode: A
    to: theme/organization_id
  mediafile_ids:
    type: relation-list
    to: mediafile/owner_id
    on_delete: CASCADE
    restriction_mode: A
  user_ids:
    type: relation-list
    restriction_mode: C
    to: user/organization_id
  users_email_sender:
    type: string
    default: OpenSlides
    restriction_mode: A
  users_email_replyto:
    type: string
    restriction_mode: A
  users_email_subject:
    type: string
    default: OpenSlides access data
    restriction_mode: A
  users_email_body:
    type: text
    default: >-
      Dear {name},


      this is your personal OpenSlides login:


      {url}

      Username: {username}

      Password: {password}



      This email was generated automatically.
    restriction_mode: A
  url:
    type: string
    default: https://example.com
    restriction_mode: A

user:
  id:
    type: number
    restriction_mode: A
  username:
    type: string
    required: true
    restriction_mode: A
  pronoun:
    type: string
    restriction_mode: A
  title:
    type: string
    restriction_mode: A
  first_name:
    type: string
    restriction_mode: A
  last_name:
    type: string
    restriction_mode: A
  is_active:
    type: boolean
    restriction_mode: D
  is_physical_person:
    type: boolean
    default: true
    restriction_mode: A
  password:
    type: string
    restriction_mode: G
  default_password:
    type: string
    restriction_mode: H
  can_change_own_password:
    type: boolean
    default: true
    restriction_mode: D
  gender:
    type: string
    enum:
      - male
      - female
      - diverse
    restriction_mode: A
  email:
    type: string
    restriction_mode: E
  default_number:
    type: string
    restriction_mode: A
  default_structure_level:
    type: string
    restriction_mode: A
  default_vote_weight:
    type: decimal(6)
    default: "1.000000"
    minimum: 0
    restriction_mode: A
  last_email_send:
    type: timestamp
    restriction_mode: D
  is_demo_user:
    type: boolean
    restriction_mode: A
  last_login:
    type: timestamp
    restriction_mode: A
    read_only: true

  # Organization, meeting and committee
  organization_management_level:
    type: string
    description: Hierarchical permission level for the whole organization.
    enum:
      - superadmin
      - can_manage_organization
      - can_manage_users
    restriction_mode: E
  is_present_in_meeting_ids:
    type: relation-list
    to: meeting/present_user_ids
    restriction_mode: A

  # Calculates all committee's where the user has
  # - committee_$management_level rights or
  # - is member (= has group-rights) of a meeting in the committee
  committee_ids:
    type: relation-list
    to: committee/user_ids
    restriction_mode: E
    read_only: true
    description: "Calculated field."

  # committee specific permissions
  committee_$_management_level:
    type: template
    replacement_enum:
      - can_manage
    description: Hierarchical permission level for the each committee organization.
    fields:
      type: relation-list
      to: committee/user_$_management_level
    restriction_mode: E

  # for the motion forwarding
  forwarding_committee_ids:
    type: relation-list
    to: committee/forwarding_user_id
    restriction_mode: E

  meeting_user_ids:
    type: relation-list
    to: meeting_user/user_id
    restriction_mode: A
    on_delete: CASCADE

  # All foreign keys are meeting-specific:
  # - Keys are smaller (Space is in O(n^2) for n keys
  #   in the relation), so this saves storagespace
  # - This makes quering things like this possible:
  #   "Give me all groups for User X in Meeting Y" without
  #   the need to get all groups and filter them for the meeting
  group_$_ids:
    type: template
    replacement_collection: meeting
    fields:
      type: relation-list
      to: group/user_ids
    restriction_mode: A
<<<<<<< HEAD
  submitted_motion_$_ids:
    type: template
    replacement_collection: meeting
    fields:
      type: relation-list
      to: motion_submitter/user_id
      on_delete: CASCADE
    restriction_mode: A
=======
>>>>>>> df45a47d
  poll_voted_$_ids:
    type: template
    replacement_collection: meeting
    fields:
      type: relation-list
      to: poll/voted_ids
    restriction_mode: A
  option_$_ids:
    type: template
    replacement_collection: meeting
    fields:
      type: relation-list
      to: option/content_object_id
    restriction_mode: A
  vote_$_ids:
    type: template
    replacement_collection: meeting
    fields:
      type: relation-list
      to: vote/user_id
    restriction_mode: A
  vote_delegated_vote_$_ids:
    type: template
    replacement_collection: meeting
    fields:
      type: relation-list
      to: vote/delegated_user_id
    restriction_mode: A
  assignment_candidate_$_ids:
    type: template
    replacement_collection: meeting
    fields:
      type: relation-list
      to: assignment_candidate/user_id
    restriction_mode: A
  projection_$_ids:
    type: template
    replacement_collection: meeting
    fields:
      type: relation-list
      to: projection/content_object_id
      on_delete: CASCADE
    restriction_mode: A
  vote_delegated_$_to_id:
    type: template
    replacement_collection: meeting
    fields:
      type: relation
      to: user/vote_delegations_$_from_ids
      required: false
    restriction_mode: A
  vote_delegations_$_from_ids:
    type: template
    replacement_collection: meeting
    fields:
      type: relation-list
      to: user/vote_delegated_$_to_id
    restriction_mode: A

  meeting_ids:
    type: number[]
    description: Calculated. All ids from group_$_ids as integers.
    read_only: true
    restriction_mode: E
  organization_id:
    type: relation
    to: organization/user_ids
    required: True
    restriction_mode: F

meeting_user:
  id:
    type: number
    required: true
    restriction_mode: A
  user_id:
    type: relation
    to: user/meeting_user_ids
    required: true
    restriction_mode: A
  meeting_id:
    type: relation
    to: meeting/meeting_user_ids
    required: true
    restriction_mode: A
  comment:
    type: HTMLStrict
    restriction_mode: A
  number:
    type: string
    restriction_mode: A
  structure_level:
    type: string
    restriction_mode: A
  about_me:
    type: HTMLStrict
    restriction_mode: B
    description: "restriction_mode B is restriction_mode A or request user == user_id"
  vote_weight:
    type: decimal(6)
    minimum: 0
    restriction_mode: A
  personal_note_ids:
    type: relation-list
    to: personal_note/meeting_user_id
    on_delete: CASCADE
    restriction_mode: A
  speaker_ids:
    type: relation-list
    to: speaker/meeting_user_id
    on_delete: CASCADE
    restriction_mode: A
  supported_motion_ids:
    type: relation-list
    to: motion/supporter_ids
    restriction_mode: A
<<<<<<< HEAD
=======
  submitted_motion_ids:
    type: relation-list
    to: motion_submitter/meeting_user_id
    on_delete: CASCADE
    restriction_mode: A
>>>>>>> df45a47d
  chat_message_ids:
    type: relation-list
    to: chat_message/meeting_user_id
    restriction_mode: A

organization_tag:
  id:
    type: number
    restriction_mode: A
  name:
    type: string
    required: True
    restriction_mode: A
  color:
    type: color
    required: True
    restriction_mode: A

  tagged_ids:
    type: generic-relation-list
    to:
      collections:
        - committee
        - meeting
      field: organization_tag_ids
    restriction_mode: A
  organization_id:
    type: relation
    to: organization/organization_tag_ids
    restriction_mode: A
    required: true

theme:
  id:
    restriction_mode: A
    type: number
    required: true
  name:
    restriction_mode: A
    type: string
    required: true
  accent_100:
    restriction_mode: A
    type: color
  accent_200:
    restriction_mode: A
    type: color
  accent_300:
    restriction_mode: A
    type: color
  accent_400:
    restriction_mode: A
    type: color
  accent_50:
    restriction_mode: A
    type: color
  accent_500:
    restriction_mode: A
    type: color
    required: true
  accent_600:
    restriction_mode: A
    type: color
  accent_700:
    restriction_mode: A
    type: color
  accent_800:
    restriction_mode: A
    type: color
  accent_900:
    restriction_mode: A
    type: color
  accent_a100:
    restriction_mode: A
    type: color
  accent_a200:
    restriction_mode: A
    type: color
  accent_a400:
    restriction_mode: A
    type: color
  accent_a700:
    restriction_mode: A
    type: color
  primary_100:
    restriction_mode: A
    type: color
  primary_200:
    restriction_mode: A
    type: color
  primary_300:
    restriction_mode: A
    type: color
  primary_400:
    restriction_mode: A
    type: color
  primary_50:
    restriction_mode: A
    type: color
  primary_500:
    restriction_mode: A
    type: color
    required: true
  primary_600:
    restriction_mode: A
    type: color
  primary_700:
    restriction_mode: A
    type: color
  primary_800:
    restriction_mode: A
    type: color
  primary_900:
    restriction_mode: A
    type: color
  primary_a100:
    restriction_mode: A
    type: color
  primary_a200:
    restriction_mode: A
    type: color
  primary_a400:
    restriction_mode: A
    type: color
  primary_a700:
    restriction_mode: A
    type: color
  warn_100:
    restriction_mode: A
    type: color
  warn_200:
    restriction_mode: A
    type: color
  warn_300:
    restriction_mode: A
    type: color
  warn_400:
    restriction_mode: A
    type: color
  warn_50:
    restriction_mode: A
    type: color
  warn_500:
    restriction_mode: A
    type: color
    required: true
  warn_600:
    restriction_mode: A
    type: color
  warn_700:
    restriction_mode: A
    type: color
  warn_800:
    restriction_mode: A
    type: color
  warn_900:
    restriction_mode: A
    type: color
  warn_a100:
    restriction_mode: A
    type: color
  warn_a200:
    restriction_mode: A
    type: color
  warn_a400:
    restriction_mode: A
    type: color
  warn_a700:
    restriction_mode: A
    type: color
  theme_for_organization_id:
    restriction_mode: A
    to: organization/theme_id
    type: relation
  organization_id:
    required: true
    restriction_mode: A
    to: organization/theme_ids
    type: relation

committee:
  id:
    type: number
    restriction_mode: A
  name:
    type: string
    required: true
    restriction_mode: A
  description:
    type: HTMLStrict
    restriction_mode: A

  meeting_ids:
    type: relation-list
    to: meeting/committee_id
    on_delete: PROTECT
    restriction_mode: A
  default_meeting_id:
    type: relation
    to: meeting/default_meeting_for_committee_id
    restriction_mode: A
    required: false
  user_ids:
    type: relation-list
    to: user/committee_ids
    restriction_mode: A
    read_only: true
    description: "Calculated field."

  user_$_management_level:
    type: template
    restriction_mode: B
    replacement_enum:
      - can_manage
    description: Hierarchical permission level for the users.
    fields:
      type: relation-list
      to: user/committee_$_management_level

  forward_to_committee_ids:
    type: relation-list
    to: committee/receive_forwardings_from_committee_ids
    restriction_mode: B
  receive_forwardings_from_committee_ids:
    type: relation-list
    to: committee/forward_to_committee_ids
    restriction_mode: B
  forwarding_user_id:
    type: relation
    to: user/forwarding_committee_ids
    restriction_mode: B
  organization_tag_ids:
    type: relation-list
    to: organization_tag/tagged_ids
    restriction_mode: A
  organization_id:
    type: relation
    to: organization/committee_ids
    required: true
    restriction_mode: A

meeting:
  id:
    type: number
    restriction_mode: A
  welcome_title:
    type: string
    default: Welcome to OpenSlides
    restriction_mode: C
  welcome_text:
    type: HTMLPermissive
    default: Space for your welcome text.
    restriction_mode: C

  # General
  name:
    type: string
    maxLength: 100
    default: OpenSlides
    restriction_mode: A
  is_active_in_organization_id:
    type: relation
    to: organization/active_meeting_ids
    restriction_mode: A
    description: Backrelation and boolean flag at once
    required: false
  is_archived_in_organization_id:
    type: relation
    to: organization/archived_meeting_ids
    restriction_mode: A
    description: Backrelation and boolean flag at once
    required: false
  description:
    type: string
    maxLength: 100
    default: Presentation and assembly system
    restriction_mode: B
  location:
    type: string
    restriction_mode: B
  start_time:
    type: timestamp
    restriction_mode: B
  end_time:
    type: timestamp
    restriction_mode: B
  imported_at:
    type: timestamp
    restriction_mode: B

  # Configuration (only for the server owner)
  jitsi_domain:
    type: string
    restriction_mode: B
  jitsi_room_name:
    type: string
    restriction_mode: B
  jitsi_room_password:
    type: string
    restriction_mode: B

  # System
  template_for_organization_id:
    type: relation
    to: organization/template_meeting_ids
    restriction_mode: B
    required: false
  enable_anonymous:
    type: boolean
    default: False
    restriction_mode: A
  custom_translations:
    type: JSON
    restriction_mode: B

  # Jitsi/Livestream settings
  conference_show:
    type: boolean
    default: False
    restriction_mode: C
  conference_auto_connect:
    type: boolean
    default: False
    restriction_mode: C
  conference_los_restriction:
    type: boolean
    default: True
    restriction_mode: C
  conference_stream_url:
    type: string
    restriction_mode: C
  conference_stream_poster_url:
    type: string
    restriction_mode: C
  conference_open_microphone:
    type: boolean
    default: False
    restriction_mode: C
  conference_open_video:
    type: boolean
    default: False
    restriction_mode: C
  conference_auto_connect_next_speakers:
    type: number
    default: 0
    restriction_mode: C
  conference_enable_helpdesk:
    type: boolean
    default: False
    restriction_mode: C
  applause_enable:
    type: boolean
    default: False
    restriction_mode: C
  applause_type:
    type: string
    enum:
      - applause-type-bar
      - applause-type-particles
    default: applause-type-bar
    restriction_mode: C
  applause_show_level:
    type: boolean
    default: False
    restriction_mode: C
  applause_min_amount:
    type: number
    default: 1
    minimum: 0
    restriction_mode: C
  applause_max_amount:
    type: number
    default: 0
    minimum: 0
    restriction_mode: C
  applause_timeout:
    type: number
    default: 5
    minimum: 0
    restriction_mode: C
  applause_particle_image_url:
    type: string
    restriction_mode: C

  # Projector countdown
  projector_countdown_default_time:
    type: number
    default: 60
    required: true
    restriction_mode: B
  projector_countdown_warning_time:
    type: number
    minimum: 0
    default: 0
    required: true
    restriction_mode: B

  # Exports
  export_csv_encoding:
    type: string
    enum:
      - utf-8
      - iso-8859-15
    default: utf-8
    restriction_mode: B
  export_csv_separator:
    type: string
    default: ";"
    restriction_mode: B
  export_pdf_pagenumber_alignment:
    type: string
    enum:
      - left
      - right
      - center
    default: center
    restriction_mode: B
  export_pdf_fontsize:
    type: number
    enum:
      - 10
      - 11
      - 12
    default: 10
    restriction_mode: B
  export_pdf_line_height:
    type: float
    default: 1.25
    minimum: 1.0
    restriction_mode: B
  export_pdf_page_margin_left:
    type: number
    default: 20
    minimum: 0
    restriction_mode: B
  export_pdf_page_margin_top:
    type: number
    default: 25
    minimum: 0
    restriction_mode: B
  export_pdf_page_margin_right:
    type: number
    default: 20
    minimum: 0
    restriction_mode: B
  export_pdf_page_margin_bottom:
    type: number
    default: 20
    minimum: 0
    restriction_mode: B
  export_pdf_pagesize:
    type: string
    enum:
      - A4
      - A5
    default: A4
    restriction_mode: B

  # Agenda
  agenda_show_subtitles:
    type: boolean
    default: False
    restriction_mode: B
  agenda_enable_numbering:
    type: boolean
    default: True
    restriction_mode: B
  agenda_number_prefix:
    type: string
    maxLength: 20
    restriction_mode: B
  agenda_numeral_system:
    type: string
    enum:
      - arabic
      - roman
    default: arabic
    restriction_mode: B
  agenda_item_creation:
    type: string
    enum:
      - always
      - never
      - default_yes
      - default_no
    default: default_no
    restriction_mode: B
  agenda_new_items_default_visibility:
    type: string
    enum:
      - common
      - internal
      - hidden
    default: internal
    restriction_mode: B
  agenda_show_internal_items_on_projector:
    type: boolean
    default: False
    restriction_mode: B

  # List of speakers
  list_of_speakers_amount_last_on_projector:
    type: number
    minimum: -1
    default: 0
    restriction_mode: B
  list_of_speakers_amount_next_on_projector:
    type: number
    minimum: -1
    default: -1
    restriction_mode: B
  list_of_speakers_couple_countdown:
    type: boolean
    default: True
    restriction_mode: B
  list_of_speakers_show_amount_of_speakers_on_slide:
    type: boolean
    default: True
    restriction_mode: B
  list_of_speakers_present_users_only:
    type: boolean
    default: False
    restriction_mode: B
  list_of_speakers_show_first_contribution:
    type: boolean
    default: False
    restriction_mode: B
  list_of_speakers_enable_point_of_order_speakers:
    type: boolean
    default: True
    restriction_mode: B
  list_of_speakers_enable_pro_contra_speech:
    type: boolean
    default: False
    restriction_mode: B
  list_of_speakers_can_set_contribution_self:
    type: boolean
    default: False
    restriction_mode: B
  list_of_speakers_speaker_note_for_everyone:
    type: boolean
    default: True
    restriction_mode: B
  list_of_speakers_initially_closed:
    type: boolean
    default: False
    restriction_mode: B

  # Motions
  motions_default_workflow_id:
    type: relation
    to: motion_workflow/default_workflow_meeting_id
    required: true
    restriction_mode: B
  motions_default_amendment_workflow_id:
    type: relation
    to: motion_workflow/default_amendment_workflow_meeting_id
    required: true
    restriction_mode: B
  motions_default_statute_amendment_workflow_id:
    type: relation
    to: motion_workflow/default_statute_amendment_workflow_meeting_id
    required: true
    restriction_mode: B
  motions_preamble:
    type: text
    default: "The assembly may decide:"
    restriction_mode: B
  motions_default_line_numbering:
    type: string
    enum:
      - outside
      - inline
      - none
    default: outside
    restriction_mode: B
  motions_line_length:
    type: number
    minimum: 40
    default: 85
    restriction_mode: B
  motions_reason_required:
    type: boolean
    default: False
    restriction_mode: B
  motions_enable_text_on_projector:
    type: boolean
    default: True
    restriction_mode: B
  motions_enable_reason_on_projector:
    type: boolean
    default: False
    restriction_mode: B
  motions_enable_sidebox_on_projector:
    type: boolean
    default: False
    restriction_mode: B
  motions_enable_recommendation_on_projector:
    type: boolean
    default: True
    restriction_mode: B
  motions_show_referring_motions:
    type: boolean
    default: True
    restriction_mode: B
  motions_show_sequential_number:
    type: boolean
    default: True
    restriction_mode: B
  motions_recommendations_by:
    type: string
    restriction_mode: B
  motions_statute_recommendations_by:
    type: string
    restriction_mode: B
  motions_recommendation_text_mode:
    type: string
    enum:
      - original
      - changed
      - diff
      - agreed
    default: diff
    restriction_mode: B
  motions_default_sorting:
    type: string
    enum:
      - number
      - weight
    default: number
    restriction_mode: B
  motions_number_type:
    type: string
    enum:
      - per_category
      - serially_numbered
      - manually
    default: per_category
    restriction_mode: B
  motions_number_min_digits:
    type: number
    default: 2
    restriction_mode: B
  motions_number_with_blank:
    type: boolean
    default: False
    restriction_mode: B
  motions_statutes_enabled:
    type: boolean
    default: False
    restriction_mode: B
  motions_amendments_enabled:
    type: boolean
    default: True
    restriction_mode: B
  motions_amendments_in_main_list:
    type: boolean
    default: True
    restriction_mode: B
  motions_amendments_of_amendments:
    type: boolean
    default: False
    restriction_mode: B
  motions_amendments_prefix:
    type: string
    default: "-Ä"
    restriction_mode: B
  motions_amendments_text_mode:
    type: string
    enum:
      - freestyle
      - fulltext
      - paragraph
    default: paragraph
    restriction_mode: B
  motions_amendments_multiple_paragraphs:
    type: boolean
    default: True
    restriction_mode: B
  motions_supporters_min_amount:
    type: number
    minimum: 0
    default: 0
    restriction_mode: B
  motions_export_title:
    type: string
    default: Motions
    restriction_mode: B
  motions_export_preamble:
    type: text
    restriction_mode: B
  motions_export_submitter_recommendation:
    type: boolean
    default: True
    restriction_mode: B
  motions_export_follow_recommendation:
    type: boolean
    default: False
    restriction_mode: B

  # Motion poll
  motion_poll_ballot_paper_selection:
    type: string
    enum:
      - NUMBER_OF_DELEGATES
      - NUMBER_OF_ALL_PARTICIPANTS
      - CUSTOM_NUMBER
    default: CUSTOM_NUMBER
    restriction_mode: B
  motion_poll_ballot_paper_number:
    type: number
    default: 8
    restriction_mode: B
  motion_poll_default_type:
    type: string
    default: pseudoanonymous
    restriction_mode: B
  motion_poll_default_100_percent_base:
    type: string
    default: YNA
    restriction_mode: B
  motion_poll_default_group_ids:
    type: relation-list
    to: group/used_as_motion_poll_default_id
    restriction_mode: B
  motion_poll_default_backend:
    type: string
    default: fast
    enum:
      - long
      - fast
    restriction_mode: B

  # Users
  meeting_user_ids:
    type: relation-list
    to: meeting_user/meeting_id
    restriction_mode: B
    on_delete: CASCADE
  users_enable_presence_view:
    type: boolean
    default: False
    restriction_mode: B
  users_enable_vote_weight:
    type: boolean
    default: False
    restriction_mode: B
  users_allow_self_set_present:
    type: boolean
    default: True
    restriction_mode: B
  users_pdf_welcometitle:
    type: string
    default: Welcome to OpenSlides
    restriction_mode: B
  users_pdf_welcometext:
    type: text
    default: "[Place for your welcome and help text.]"
    restriction_mode: B
  users_pdf_wlan_ssid:
    type: string
    restriction_mode: B
  users_pdf_wlan_password:
    type: string
    restriction_mode: B
  users_pdf_wlan_encryption:
    type: string
    enum:
      - ""
      - WEP
      - WPA
      - nopass
    restriction_mode: B
  users_email_sender:
    type: string
    default: OpenSlides
    restriction_mode: B
  users_email_replyto:
    type: string
    restriction_mode: B
  users_email_subject:
    type: string
    default: OpenSlides access data
    restriction_mode: B
  users_email_body:
    type: text
    default: >-
      Dear {name},


      this is your personal OpenSlides login:


      {url}

      Username: {username}

      Password: {password}



      This email was generated automatically.
    restriction_mode: B
  users_enable_vote_delegations:
    type: boolean
    restriction_mode: B

  # Assignments
  assignments_export_title:
    type: string
    default: Elections
    restriction_mode: B
  assignments_export_preamble:
    type: text
    restriction_mode: B

  # Assignment polls
  assignment_poll_ballot_paper_selection:
    type: string
    enum:
      - NUMBER_OF_DELEGATES
      - NUMBER_OF_ALL_PARTICIPANTS
      - CUSTOM_NUMBER
    default: CUSTOM_NUMBER
    restriction_mode: B
  assignment_poll_ballot_paper_number:
    type: number
    default: 8
    restriction_mode: B
  assignment_poll_add_candidates_to_list_of_speakers:
    type: boolean
    default: False
    restriction_mode: B
  assignment_poll_enable_max_votes_per_option:
    type: boolean
    default: False
    restriction_mode: B
  assignment_poll_sort_poll_result_by_votes:
    type: boolean
    default: True
    restriction_mode: B
  assignment_poll_default_type:
    type: string
    default: pseudoanonymous
    restriction_mode: B
  assignment_poll_default_method:
    type: string
    default: Y
    restriction_mode: B
  assignment_poll_default_100_percent_base:
    type: string
    default: valid
    restriction_mode: B
  assignment_poll_default_group_ids:
    type: relation-list
    to: group/used_as_assignment_poll_default_id
    restriction_mode: B
  assignment_poll_default_backend:
    type: string
    default: fast
    enum:
      - long
      - fast
    restriction_mode: B

  # Polls
  poll_ballot_paper_selection:
    type: string
    enum:
      - NUMBER_OF_DELEGATES
      - NUMBER_OF_ALL_PARTICIPANTS
      - CUSTOM_NUMBER
    restriction_mode: B
  poll_ballot_paper_number:
    type: number
    restriction_mode: B
  poll_sort_poll_result_by_votes:
    type: boolean
    restriction_mode: B
  poll_default_type:
    type: string
    default: analog
    restriction_mode: B
  poll_default_method:
    type: string
    restriction_mode: B
  poll_default_100_percent_base:
    type: string
    default: YNA
    restriction_mode: B
  poll_default_group_ids:
    type: relation-list
    to: group/used_as_poll_default_id
    restriction_mode: B
  poll_default_backend:
    type: string
    default: fast
    enum:
      - long
      - fast
    restriction_mode: B
  poll_couple_countdown:
    type: boolean
    default: True
    restriction_mode: B

  # Relations
  projector_ids:
    type: relation-list
    to: projector/meeting_id
    on_delete: CASCADE
    restriction_mode: B
  all_projection_ids:
    type: relation-list
    to: projection/meeting_id
    on_delete: CASCADE
    restriction_mode: B
  projector_message_ids:
    type: relation-list
    to: projector_message/meeting_id
    on_delete: CASCADE
    restriction_mode: B
  projector_countdown_ids:
    type: relation-list
    to: projector_countdown/meeting_id
    on_delete: CASCADE
    restriction_mode: B
  tag_ids:
    type: relation-list
    to: tag/meeting_id
    on_delete: CASCADE
    restriction_mode: B
  agenda_item_ids:
    type: relation-list
    to: agenda_item/meeting_id
    on_delete: CASCADE
    restriction_mode: B
  list_of_speakers_ids:
    type: relation-list
    to: list_of_speakers/meeting_id
    on_delete: CASCADE
    restriction_mode: B
  speaker_ids:
    type: relation-list
    to: speaker/meeting_id
    on_delete: CASCADE
    restriction_mode: B
  topic_ids:
    type: relation-list
    to: topic/meeting_id
    on_delete: CASCADE
    restriction_mode: B
  group_ids:
    type: relation-list
    to: group/meeting_id
    on_delete: CASCADE
    restriction_mode: B
  mediafile_ids:
    type: relation-list
    to: mediafile/owner_id
    on_delete: CASCADE
    restriction_mode: B
  motion_ids:
    type: relation-list
    to: motion/meeting_id
    on_delete: CASCADE
    restriction_mode: A
  forwarded_motion_ids:
    type: relation-list
    to: motion/origin_meeting_id
    on_delete: CASCADE
    restriction_mode: A
  motion_comment_section_ids:
    type: relation-list
    to: motion_comment_section/meeting_id
    on_delete: CASCADE
    restriction_mode: B
  motion_category_ids:
    type: relation-list
    to: motion_category/meeting_id
    on_delete: CASCADE
    restriction_mode: B
  motion_block_ids:
    type: relation-list
    to: motion_block/meeting_id
    on_delete: CASCADE
    restriction_mode: B
  motion_workflow_ids:
    type: relation-list
    to: motion_workflow/meeting_id
    on_delete: CASCADE
    restriction_mode: B
  motion_statute_paragraph_ids:
    type: relation-list
    to: motion_statute_paragraph/meeting_id
    on_delete: CASCADE
    restriction_mode: B
  motion_comment_ids:
    type: relation-list
    to: motion_comment/meeting_id
    on_delete: CASCADE
    restriction_mode: B
  motion_submitter_ids:
    type: relation-list
    to: motion_submitter/meeting_id
    on_delete: CASCADE
    restriction_mode: B
  motion_change_recommendation_ids:
    type: relation-list
    to: motion_change_recommendation/meeting_id
    on_delete: CASCADE
    restriction_mode: B
  motion_state_ids:
    type: relation-list
    to: motion_state/meeting_id
    on_delete: CASCADE
    restriction_mode: B
  poll_ids:
    type: relation-list
    to: poll/meeting_id
    on_delete: CASCADE
    restriction_mode: B
  option_ids:
    type: relation-list
    to: option/meeting_id
    on_delete: CASCADE
    restriction_mode: B
  vote_ids:
    type: relation-list
    to: vote/meeting_id
    on_delete: CASCADE
    restriction_mode: B
  assignment_ids:
    type: relation-list
    to: assignment/meeting_id
    on_delete: CASCADE
    restriction_mode: B
  assignment_candidate_ids:
    type: relation-list
    to: assignment_candidate/meeting_id
    on_delete: CASCADE
    restriction_mode: B
  personal_note_ids:
    type: relation-list
    to: personal_note/meeting_id
    on_delete: CASCADE
    restriction_mode: B
  chat_group_ids:
    type: relation-list
    to: chat_group/meeting_id
    on_delete: CASCADE
    restriction_mode: B
  chat_message_ids:
    type: relation-list
    to: chat_message/meeting_id
    on_delete: CASCADE
    restriction_mode: B

  # Logos and Fonts
  logo_$_id:
    type: template
    fields:
      type: relation
      to: mediafile/used_as_logo_$_in_meeting_id
      required: false
    restriction_mode: B
    replacement_enum:
      - projector_main
      - projector_header
      - web_header
      - pdf_header_l
      - pdf_header_r
      - pdf_footer_l
      - pdf_footer_r
      - pdf_ballot_paper
  font_$_id:
    type: template
    fields:
      type: relation
      to: mediafile/used_as_font_$_in_meeting_id
      required: false
    restriction_mode: B
    replacement_enum:
      - regular
      - italic
      - bold
      - bold_italic
      - monospace
      - chyron_speaker_name
      - projector_h1
      - projector_h2
  # Other relations
  committee_id:
    type: relation
    to: committee/meeting_ids
    required: true
    restriction_mode: B
  default_meeting_for_committee_id:
    type: relation
    to: committee/default_meeting_id
    restriction_mode: B
    required: false
  organization_tag_ids:
    type: relation-list
    to: organization_tag/tagged_ids
    restriction_mode: B
  present_user_ids:
    type: relation-list
    to: user/is_present_in_meeting_ids
    restriction_mode: B
  user_ids:
    type: number[]
    description: Calculated. All user ids from all users assigned to groups of this meeting.
    read_only: true
    restriction_mode: B
  reference_projector_id:
    type: relation
    to: projector/used_as_reference_projector_meeting_id
    required: true
    restriction_mode: B
  list_of_speakers_countdown_id:
    type: relation
    to: projector_countdown/used_as_list_of_speakers_countdown_meeting_id
    restriction_mode: B
    required: false
  poll_countdown_id:
    type: relation
    to: projector_countdown/used_as_poll_countdown_meeting_id
    restriction_mode: B
    required: false
  default_projector_$_id:
    type: template
    fields:
      type: relation
      to: projector/used_as_default_$_in_meeting_id
      required: true
    restriction_mode: B
    replacement_enum:
      - agenda_all_items
      - topics
      - list_of_speakers
      - current_list_of_speakers
      - motion
      - amendment
      - motion_block
      - assignment
      - user
      - mediafile
      - projector_message
      - projector_countdowns
      - assignment_poll
      - motion_poll
      - poll
  projection_ids:
    type: relation-list
    to: projection/content_object_id
    on_delete: CASCADE
    restriction_mode: B

  default_group_id:
    type: relation
    to: group/default_group_for_meeting_id
    required: true
    restriction_mode: B
  admin_group_id:
    type: relation
    to: group/admin_group_for_meeting_id
    restriction_mode: B
    required: false

group:
  id:
    type: number
    restriction_mode: A
  name:
    type: string
    required: true
    restriction_mode: A
  permissions:
    type: string[]
    items:
      enum:
        - agenda_item.can_manage
        - agenda_item.can_see
        - agenda_item.can_see_internal
        - assignment.can_manage
        - assignment.can_nominate_other
        - assignment.can_nominate_self
        - assignment.can_see
        - chat.can_manage
        - list_of_speakers.can_be_speaker
        - list_of_speakers.can_manage
        - list_of_speakers.can_see
        - mediafile.can_manage
        - mediafile.can_see
        - meeting.can_manage_logos_and_fonts
        - meeting.can_manage_settings
        - meeting.can_see_autopilot
        - meeting.can_see_frontpage
        - meeting.can_see_history
        - meeting.can_see_livestream
        - motion.can_create
        - motion.can_create_amendments
        - motion.can_forward
        - motion.can_manage
        - motion.can_manage_metadata
        - motion.can_manage_polls
        - motion.can_see
        - motion.can_see_internal
        - motion.can_support
        - poll.can_manage
        - projector.can_manage
        - projector.can_see
        - tag.can_manage
        - user.can_manage
        - user.can_manage_presence
        - user.can_see
    restriction_mode: A
  weight:
    type: number
    restriction_mode: A

  user_ids:
    type: relation-list
    to: user/group_$_ids
    restriction_mode: A
  default_group_for_meeting_id:
    type: relation
    to: meeting/default_group_id
    on_delete: PROTECT
    restriction_mode: A
    required: false
  admin_group_for_meeting_id:
    type: relation
    to: meeting/admin_group_id
    on_delete: PROTECT
    restriction_mode: A
    required: false
  mediafile_access_group_ids:
    type: relation-list
    to: mediafile/access_group_ids
    equal_fields: meeting_id
    restriction_mode: A
  mediafile_inherited_access_group_ids:
    type: relation-list
    to: mediafile/inherited_access_group_ids
    description: Calculated field.
    read_only: true
    restriction_mode: A
  read_comment_section_ids:
    type: relation-list
    to: motion_comment_section/read_group_ids
    equal_fields: meeting_id
    restriction_mode: A
  write_comment_section_ids:
    type: relation-list
    to: motion_comment_section/write_group_ids
    equal_fields: meeting_id
    restriction_mode: A
  read_chat_group_ids:
    type: relation-list
    to: chat_group/read_group_ids
    equal_fields: meeting_id
    restriction_mode: A
  write_chat_group_ids:
    type: relation-list
    to: chat_group/write_group_ids
    equal_fields: meeting_id
    restriction_mode: A
  poll_ids:
    type: relation-list
    to: poll/entitled_group_ids
    equal_fields: meeting_id
    restriction_mode: A
  used_as_motion_poll_default_id:
    type: relation
    to: meeting/motion_poll_default_group_ids
    restriction_mode: A
    required: false
  used_as_assignment_poll_default_id:
    type: relation
    to: meeting/assignment_poll_default_group_ids
    restriction_mode: A
    required: false
  used_as_poll_default_id:
    type: relation
    to: meeting/poll_default_group_ids
    restriction_mode: A
    required: false
  meeting_id:
    type: relation
    to: meeting/group_ids
    required: true
    restriction_mode: A

personal_note:
  id:
    type: number
    restriction_mode: A
  note:
    type: HTMLStrict
    restriction_mode: A
  star:
    type: boolean
    restriction_mode: A

  meeting_user_id:
    type: relation
    to: meeting_user/personal_note_ids
    restriction_mode: A
    required: true
  content_object_id:
    type: generic-relation
    to:
      collections:
        - motion
      field: personal_note_ids
    equal_fields: meeting_id
    restriction_mode: A
    required: false
  meeting_id:
    type: relation
    to: meeting/personal_note_ids
    required: true
    restriction_mode: A

tag:
  id:
    type: number
    restriction_mode: A
  name:
    type: string
    required: true
    restriction_mode: A

  tagged_ids:
    type: generic-relation-list
    to:
      collections:
        - agenda_item
        - assignment
        - motion
        - topic
      field: tag_ids
    equal_fields: meeting_id
    restriction_mode: A
  meeting_id:
    type: relation
    to: meeting/tag_ids
    required: true
    restriction_mode: A

agenda_item:
  id:
    type: number
    restriction_mode: A
  item_number:
    type: string
    restriction_mode: A
  comment:
    type: string
    restriction_mode: C
  closed:
    type: boolean
    default: false
    restriction_mode: A
  type:
    type: string
    enum:
      - common
      - internal
      - hidden
    default: common
    restriction_mode: A
  duration:
    type: number
    description: Given in seconds
    minimum: 0
    restriction_mode: B
  is_internal:
    type: boolean
    description: Calculated by the server
    read_only: true
    restriction_mode: A
  is_hidden:
    type: boolean
    description: Calculated by the server
    read_only: true
    restriction_mode: A
  level:
    type: number
    description: Calculated by the server
    read_only: true
    restriction_mode: A
  weight:
    type: number
    default: 10000
    restriction_mode: A

  content_object_id:
    type: generic-relation
    to:
      collections:
        - motion
        - motion_block
        - assignment
        - topic
      field: agenda_item_id
    required: true
    equal_fields: meeting_id
    restriction_mode: A
  parent_id:
    type: relation
    to: agenda_item/child_ids
    equal_fields: meeting_id
    restriction_mode: A
    required: false
  child_ids:
    type: relation-list
    to: agenda_item/parent_id
    equal_fields: meeting_id
    restriction_mode: A
  tag_ids:
    type: relation-list
    to: tag/tagged_ids
    equal_fields: meeting_id
    restriction_mode: A
  projection_ids:
    type: relation-list
    to: projection/content_object_id
    equal_fields: meeting_id
    on_delete: CASCADE
    restriction_mode: A
  meeting_id:
    type: relation
    to: meeting/agenda_item_ids
    required: true
    restriction_mode: A

list_of_speakers:
  id:
    type: number
    restriction_mode: A
  closed:
    type: boolean
    default: false
    restriction_mode: A
  sequential_number:
    type: number
    description: The (positive) serial number of this motion. This number is auto-generated and read-only.
    read_only: true
    required: true
    restriction_mode: A

  content_object_id:
    type: generic-relation
    to:
      collections:
        - motion
        - motion_block
        - assignment
        - topic
        - mediafile
      field: list_of_speakers_id
    required: true
    equal_fields: meeting_id
    restriction_mode: A
  speaker_ids:
    type: relation-list
    to: speaker/list_of_speakers_id
    on_delete: CASCADE
    equal_fields: meeting_id
    restriction_mode: A
  projection_ids:
    type: relation-list
    to: projection/content_object_id
    equal_fields: meeting_id
    on_delete: CASCADE
    restriction_mode: A
  meeting_id:
    type: relation
    to: meeting/list_of_speakers_ids
    required: true
    restriction_mode: A

speaker:
  id:
    type: number
    restriction_mode: A
  begin_time:
    type: timestamp
    read_only: true
    restriction_mode: A
  end_time:
    type: timestamp
    read_only: true
    restriction_mode: A
  weight:
    type: number
    default: 10000
    restriction_mode: A
  speech_state:
    type: string
    enum:
      - contribution
      - pro
      - contra
    restriction_mode: A
  note:
    type: string
    maxLength: 250
    restriction_mode: A
  point_of_order:
    type: boolean
    restriction_mode: A

  list_of_speakers_id:
    type: relation
    to: list_of_speakers/speaker_ids
    required: true
    equal_fields: meeting_id
    restriction_mode: A
  meeting_user_id:
    type: relation
    to: meeting_user/speaker_ids
    required: true
    equal_fields: meeting_id
    restriction_mode: A
  meeting_id:
    type: relation
    to: meeting/speaker_ids
    required: true
    restriction_mode: A

topic:
  id:
    type: number
    restriction_mode: A
  title:
    type: string
    required: true
    restriction_mode: A
  text:
    type: HTMLPermissive
    restriction_mode: A
  sequential_number:
    type: number
    description: The (positive) serial number of this motion. This number is auto-generated and read-only.
    read_only: true
    required: true
    restriction_mode: A

  attachment_ids:
    type: relation-list
    to: mediafile/attachment_ids
    equal_fields: meeting_id
    restriction_mode: A
  agenda_item_id:
    type: relation
    to: agenda_item/content_object_id
    required: true
    on_delete: CASCADE
    equal_fields: meeting_id
    restriction_mode: A
  list_of_speakers_id:
    type: relation
    to: list_of_speakers/content_object_id
    required: true
    on_delete: CASCADE
    equal_fields: meeting_id
    restriction_mode: A
  tag_ids:
    type: relation-list
    to: tag/tagged_ids
    equal_fields: meeting_id
    restriction_mode: A
  poll_ids:
    type: relation-list
    to: poll/content_object_id
    on_delete: CASCADE
    equal_fields: meeting_id
    restriction_mode: A
  projection_ids:
    type: relation-list
    to: projection/content_object_id
    equal_fields: meeting_id
    on_delete: CASCADE
    restriction_mode: A
  meeting_id:
    type: relation
    to: meeting/topic_ids
    required: true
    restriction_mode: A

motion:
  id:
    type: number
    restriction_mode: A
  number:
    type: string
    restriction_mode: A
  number_value:
    type: number
    description: The number value of this motion. This number is auto-generated and read-only.
    read_only: true
    restriction_mode: D
  sequential_number:
    type: number
    description: The (positive) serial number of this motion. This number is auto-generated and read-only.
    read_only: true
    required: true
    restriction_mode: A
  title:
    type: string
    required: true
    restriction_mode: A
  text:
    type: HTMLStrict
    restriction_mode: C
  amendment_paragraph_$:
    type: template
    fields: HTMLStrict
    restriction_mode: C
  modified_final_version:
    type: HTMLStrict
    restriction_mode: C
  reason:
    type: HTMLStrict
    restriction_mode: C
  category_weight:
    type: number
    default: 10000
    restriction_mode: C
  state_extension:
    type: string
    restriction_mode: C
  recommendation_extension:
    type: string
    restriction_mode: C
  sort_weight:
    type: number
    default: 10000
    restriction_mode: C
  created:
    type: timestamp
    read_only: true
    restriction_mode: C
  last_modified:
    type: timestamp
    read_only: true
    restriction_mode: C
  start_line_number:
    type: number
    restriction_mode: A
    minimum: 1
    default: 1
  forwarded:
    type: timestamp
    read_only: true
    restriction_mode: A

  lead_motion_id:
    type: relation
    to: motion/amendment_ids
    equal_fields: meeting_id
    restriction_mode: C
    required: false
  amendment_ids:
    type: relation-list
    to: motion/lead_motion_id
    equal_fields: meeting_id
    restriction_mode: C
  sort_parent_id:
    type: relation
    to: motion/sort_child_ids
    equal_fields: meeting_id
    restriction_mode: C
    required: false
  sort_child_ids:
    type: relation-list
    to: motion/sort_parent_id
    equal_fields: meeting_id
    restriction_mode: C
  origin_id:
    type: relation
    to: motion/derived_motion_ids # Note: The related motions may not be in the same meeting
    restriction_mode: A
  origin_meeting_id: # The meeting of the motion in origin_id, if any
    type: relation
    to: meeting/forwarded_motion_ids
    restriction_mode: A
    required: false
  derived_motion_ids:
    type: relation-list
    to: motion/origin_id # Note: The related motions may not be in the same meeting
    restriction_mode: A
  all_origin_ids: # Calculated: All parents (origin_id), grandparents, etc. of this motion.
    type: relation-list
    to: motion/all_derived_motion_ids
    restriction_mode: A
  all_derived_motion_ids: # Calculated: All children (derived_motion_ids), grandchildren, etc. of this motion.
    type: relation-list
    to: motion/all_origin_ids
    restriction_mode: A
  state_id:
    type: relation
    to: motion_state/motion_ids
    required: true
    equal_fields: meeting_id
    restriction_mode: C
  recommendation_id:
    type: relation
    to: motion_state/motion_recommendation_ids
    equal_fields: meeting_id
    restriction_mode: C
    required: false
  recommendation_extension_reference_ids:
    type: generic-relation-list
    to:
      collections:
        - motion
      field: referenced_in_motion_recommendation_extension_ids
    equal_fields: meeting_id
    restriction_mode: C
  referenced_in_motion_recommendation_extension_ids:
    type: relation-list
    to: motion/recommendation_extension_reference_ids
    equal_fields: meeting_id
    restriction_mode: C
  category_id:
    type: relation
    to: motion_category/motion_ids
    equal_fields: meeting_id
    restriction_mode: C
    required: false
  block_id:
    type: relation
    to: motion_block/motion_ids
    equal_fields: meeting_id
    restriction_mode: C
    required: false
  submitter_ids:
    type: relation-list
    to: motion_submitter/motion_id
    on_delete: CASCADE
    equal_fields: meeting_id
    restriction_mode: C
  supporter_ids:
    type: relation-list
    to: meeting_user/supported_motion_ids
    restriction_mode: C
  poll_ids:
    type: relation-list
    to: poll/content_object_id
    on_delete: CASCADE
    equal_fields: meeting_id
    restriction_mode: C
  option_ids:
    type: relation-list
    to: option/content_object_id
    on_delete: CASCADE
    equal_fields: meeting_id
    restriction_mode: C
  change_recommendation_ids:
    type: relation-list
    to: motion_change_recommendation/motion_id
    on_delete: CASCADE
    equal_fields: meeting_id
    restriction_mode: C
  statute_paragraph_id:
    type: relation
    to: motion_statute_paragraph/motion_ids
    equal_fields: meeting_id
    restriction_mode: C
    required: false
  comment_ids:
    type: relation-list
    to: motion_comment/motion_id
    on_delete: CASCADE
    equal_fields: meeting_id
    restriction_mode: C
  agenda_item_id:
    type: relation
    to: agenda_item/content_object_id
    on_delete: CASCADE
    equal_fields: meeting_id
    restriction_mode: C
    required: false
  list_of_speakers_id:
    type: relation
    to: list_of_speakers/content_object_id
    required: true
    on_delete: CASCADE
    equal_fields: meeting_id
    restriction_mode: C
  tag_ids:
    type: relation-list
    to: tag/tagged_ids
    equal_fields: meeting_id
    restriction_mode: C
  attachment_ids:
    type: relation-list
    to: mediafile/attachment_ids
    equal_fields: meeting_id
    restriction_mode: C
  projection_ids:
    type: relation-list
    to: projection/content_object_id
    equal_fields: meeting_id
    on_delete: CASCADE
    restriction_mode: C
  personal_note_ids:
    type: relation-list
    to: personal_note/content_object_id
    equal_fields: meeting_id
    on_delete: CASCADE
    restriction_mode: C
  meeting_id:
    type: relation
    to: meeting/motion_ids
    required: true
    restriction_mode: A

motion_submitter:
  id:
    type: number
    restriction_mode: A
  weight:
    type: number
    restriction_mode: A
  meeting_user_id:
    type: relation
    to: meeting_user/submitted_motion_ids
    restriction_mode: A
    required: true
  motion_id:
    type: relation
    to: motion/submitter_ids
    equal_fields: meeting_id
    restriction_mode: A
    required: true
  meeting_id:
    type: relation
    to: meeting/motion_submitter_ids
    required: true
    restriction_mode: A

motion_comment:
  id:
    type: number
    restriction_mode: A
  comment:
    type: HTMLStrict
    restriction_mode: A

  motion_id:
    type: relation
    to: motion/comment_ids
    required: true
    equal_fields: meeting_id
    restriction_mode: A
  section_id:
    type: relation
    to: motion_comment_section/comment_ids
    required: true
    equal_fields: meeting_id
    restriction_mode: A
  meeting_id:
    type: relation
    to: meeting/motion_comment_ids
    required: true
    restriction_mode: A

motion_comment_section:
  id:
    type: number
    restriction_mode: A
  name:
    type: string
    required: true
    restriction_mode: A
  weight:
    type: number
    default: 10000
    restriction_mode: A
  sequential_number:
    type: number
    description: The (positive) serial number of this motion. This number is auto-generated and read-only.
    read_only: true
    required: true
    restriction_mode: A
  submitter_can_write:
    type: boolean
    restriction_mode: A

  comment_ids:
    type: relation-list
    to: motion_comment/section_id
    on_delete: PROTECT
    equal_fields: meeting_id
    restriction_mode: A
  read_group_ids:
    type: relation-list
    to: group/read_comment_section_ids
    equal_fields: meeting_id
    restriction_mode: A
  write_group_ids:
    type: relation-list
    to: group/write_comment_section_ids
    equal_fields: meeting_id
    restriction_mode: A
  meeting_id:
    type: relation
    to: meeting/motion_comment_section_ids
    required: true
    restriction_mode: A

motion_category:
  id:
    type: number
    restriction_mode: A
  name:
    type: string
    required: true
    restriction_mode: A
  prefix:
    type: string
    restriction_mode: A
  weight:
    type: number
    default: 10000
    restriction_mode: A
  level:
    type: number
    description: Calculated field.
    read_only: true
    restriction_mode: A
  sequential_number:
    type: number
    description: The (positive) serial number of this motion. This number is auto-generated and read-only.
    read_only: true
    required: true
    restriction_mode: A

  parent_id:
    type: relation
    to: motion_category/child_ids
    equal_fields: meeting_id
    restriction_mode: A
    required: false
  child_ids:
    type: relation-list
    to: motion_category/parent_id
    equal_fields: meeting_id
    restriction_mode: A
  motion_ids:
    type: relation-list
    to: motion/category_id
    equal_fields: meeting_id
    restriction_mode: A
  meeting_id:
    type: relation
    to: meeting/motion_category_ids
    required: true
    restriction_mode: A

motion_block:
  id:
    type: number
    restriction_mode: A
  title:
    type: string
    required: true
    restriction_mode: A
  internal:
    type: boolean
    restriction_mode: A
  sequential_number:
    type: number
    description: The (positive) serial number of this motion. This number is auto-generated and read-only.
    read_only: true
    required: true
    restriction_mode: A

  motion_ids:
    type: relation-list
    to: motion/block_id
    equal_fields: meeting_id
    restriction_mode: A
  agenda_item_id:
    type: relation
    to: agenda_item/content_object_id
    on_delete: CASCADE
    equal_fields: meeting_id
    restriction_mode: A
    required: false
  list_of_speakers_id:
    type: relation
    to: list_of_speakers/content_object_id
    required: true
    on_delete: CASCADE
    equal_fields: meeting_id
    restriction_mode: A
  projection_ids:
    type: relation-list
    to: projection/content_object_id
    equal_fields: meeting_id
    on_delete: CASCADE
    restriction_mode: A
  meeting_id:
    type: relation
    to: meeting/motion_block_ids
    required: true
    restriction_mode: A

motion_change_recommendation:
  id:
    type: number
    restriction_mode: A
  rejected:
    type: boolean
    default: false
    restriction_mode: A
  internal:
    type: boolean
    default: false
    restriction_mode: A
  type:
    type: string
    enum:
      - replacement
      - insertion
      - deletion
      - other
    default: replacement
    restriction_mode: A
  other_description:
    type: string
    restriction_mode: A
  line_from:
    type: number
    minimum: 0
    restriction_mode: A
  line_to:
    type: number
    minimum: 0
    restriction_mode: A
  text:
    type: HTMLStrict
    restriction_mode: A
  creation_time:
    type: timestamp
    read_only: true
    restriction_mode: A

  motion_id:
    type: relation
    to: motion/change_recommendation_ids
    required: true
    equal_fields: meeting_id
    restriction_mode: A
  meeting_id:
    type: relation
    to: meeting/motion_change_recommendation_ids
    required: true
    restriction_mode: A

motion_state:
  id:
    type: number
    restriction_mode: A
  name:
    type: string
    required: true
    restriction_mode: A
  weight:
    type: number
    required: true
    restriction_mode: A
  recommendation_label:
    type: string
    restriction_mode: A
  css_class:
    type: string
    enum:
      - grey
      - red
      - green
      - lightblue
      - yellow
    default: lightblue
    required: true
    restriction_mode: A
  restrictions:
    type: string[]
    items:
      enum:
        - motion.can_see_internal
        - motion.can_manage_metadata
        - motion.can_manage
        - is_submitter
    default: []
    restriction_mode: A
  allow_support:
    type: boolean
    default: false
    restriction_mode: A
  allow_create_poll:
    type: boolean
    default: false
    restriction_mode: A
  allow_submitter_edit:
    type: boolean
    default: false
    restriction_mode: A
  set_number:
    type: boolean
    default: true
    restriction_mode: A
  show_state_extension_field:
    type: boolean
    default: false
    restriction_mode: A
  merge_amendment_into_final:
    type: string
    enum:
      - do_not_merge
      - undefined
      - do_merge
    default: undefined
    restriction_mode: A
  show_recommendation_extension_field:
    type: boolean
    default: false
    restriction_mode: A
  allow_motion_forwarding:
    type: boolean
    restriction_mode: A
  set_created_timestamp:
    type: boolean
    restriction_mode: A
  submitter_withdraw_state_id:
    type: relation
    to: motion_state/submitter_withdraw_back_ids
    equal_fields:
      - meeting_id
      - workflow_id
    restriction_mode: A
  submitter_withdraw_back_ids:
    type: relation-list
    to: motion_state/submitter_withdraw_state_id
    equal_fields:
      - meeting_id
      - workflow_id
    restriction_mode: A

  next_state_ids:
    type: relation-list
    to: motion_state/previous_state_ids
    equal_fields:
      - meeting_id
      - workflow_id
    restriction_mode: A
  previous_state_ids:
    type: relation-list
    to: motion_state/next_state_ids
    equal_fields:
      - meeting_id
      - workflow_id
    restriction_mode: A
  motion_ids:
    type: relation-list
    to: motion/state_id
    on_delete: PROTECT
    equal_fields: meeting_id
    restriction_mode: A
  motion_recommendation_ids:
    type: relation-list
    to: motion/recommendation_id
    equal_fields: meeting_id
    restriction_mode: A
  workflow_id:
    type: relation
    to: motion_workflow/state_ids
    required: true
    equal_fields: meeting_id
    restriction_mode: A
  first_state_of_workflow_id:
    type: relation
    to: motion_workflow/first_state_id
    on_delete: PROTECT
    equal_fields: meeting_id
    restriction_mode: A
    required: false
  meeting_id:
    type: relation
    to: meeting/motion_state_ids
    required: true
    restriction_mode: A

motion_workflow:
  id:
    type: number
    restriction_mode: A
  name:
    type: string
    required: true
    restriction_mode: A
  sequential_number:
    type: number
    description: The (positive) serial number of this motion. This number is auto-generated and read-only.
    read_only: true
    required: true
    restriction_mode: A

  state_ids:
    type: relation-list
    to: motion_state/workflow_id
    on_delete: CASCADE
    equal_fields: meeting_id
    restriction_mode: A
  first_state_id:
    type: relation
    to: motion_state/first_state_of_workflow_id
    required: true
    equal_fields: meeting_id
    restriction_mode: A
  default_workflow_meeting_id:
    type: relation
    to: meeting/motions_default_workflow_id
    restriction_mode: A
    required: false
  default_amendment_workflow_meeting_id:
    type: relation
    to: meeting/motions_default_amendment_workflow_id
    restriction_mode: A
    required: false
  default_statute_amendment_workflow_meeting_id:
    type: relation
    to: meeting/motions_default_statute_amendment_workflow_id
    restriction_mode: A
    required: false
  meeting_id:
    type: relation
    to: meeting/motion_workflow_ids
    required: true
    restriction_mode: A

motion_statute_paragraph:
  id:
    type: number
    restriction_mode: A
  title:
    type: string
    required: true
    restriction_mode: A
  text:
    type: HTMLStrict
    restriction_mode: A
  weight:
    type: number
    default: 10000
    restriction_mode: A
  sequential_number:
    type: number
    description: The (positive) serial number of this motion. This number is auto-generated and read-only.
    read_only: true
    required: true
    restriction_mode: A

  motion_ids:
    type: relation-list
    to: motion/statute_paragraph_id
    equal_fields: meeting_id
    restriction_mode: A
  meeting_id:
    type: relation
    to: meeting/motion_statute_paragraph_ids
    required: true
    restriction_mode: A

poll:
  id:
    type: number
    restriction_mode: A
  description:
    type: text
    restriction_mode: A
  title:
    type: string
    required: true
    restriction_mode: A
  type:
    type: string
    required: true
    enum:
      - analog
      - named
      - pseudoanonymous
      - cryptographic
    restriction_mode: A
  backend:
    type: string
    required: True
    default: fast
    enum:
      - long
      - fast
    restriction_mode: A
  is_pseudoanonymized:
    type: boolean
    restriction_mode: A
  pollmethod:
    type: string
    required: true
    enum:
      - "Y"
      - "YN"
      - "YNA"
      - "N"
    restriction_mode: A
  state:
    type: string
    enum:
      - created
      - started
      - finished
      - published
    default: created
    restriction_mode: A
  min_votes_amount:
    type: number
    default: 1
    minimum: 1
    restriction_mode: A
  max_votes_amount:
    type: number
    default: 1
    minimum: 1
    restriction_mode: A
  max_votes_per_option:
    type: number
    default: 1
    minimum: 1
    restriction_mode: A
  global_yes:
    type: boolean
    default: false
    restriction_mode: A
  global_no:
    type: boolean
    default: false
    restriction_mode: A
  global_abstain:
    type: boolean
    default: false
    restriction_mode: A
  onehundred_percent_base:
    type: string
    required: true
    enum:
      - "Y"
      - "YN"
      - "YNA"
      - "N"
      - "valid"
      - "cast"
      - "entitled"
      - "disabled"
    default: disabled
    restriction_mode: A
  votesvalid:
    type: decimal(6)
    restriction_mode: B
  votesinvalid:
    type: decimal(6)
    restriction_mode: B
  votescast:
    type: decimal(6)
    restriction_mode: D
  entitled_users_at_stop:
    type: JSON
    restriction_mode: A
  vote_count:
    type: number
    calculated: true
    description: get it from vote-service, anyway not handled by backend
    restriction_mode: C
  sequential_number:
    type: number
    description: The (positive) serial number of this motion. This number is auto-generated and read-only.
    read_only: true
    required: true
    restriction_mode: A
  crypt_key:
    type: string
    description: base64 public key to cryptographic votes.
    read_only: true
    restriction_mode: A
  crypt_signature:
    type: string
    description: base64 signature of cryptographic_key.
    read_only: true
    restriction_mode: A
  votes_raw:
    type: text
    description: original form of decrypted votes.
    read_only: true
    restriction_mode: B
  votes_signature:
    type: string
    description: base64 signature of votes_raw field.
    read_only: true
    restriction_mode: B
  content_object_id:
    type: generic-relation
    to:
      collections:
        - motion
        - assignment
        - topic
      field: poll_ids
    equal_fields: meeting_id
    restriction_mode: A
    required: true
  option_ids:
    type: relation-list
    to: option/poll_id
    on_delete: CASCADE
    equal_fields: meeting_id
    restriction_mode: A
  global_option_id:
    type: relation
    to: option/used_as_global_option_in_poll_id
    on_delete: CASCADE
    equal_fields: meeting_id
    restriction_mode: A
    required: false
  voted_ids:
    type: relation-list
    to: user/poll_voted_$_ids
    restriction_mode: A
  entitled_group_ids:
    type: relation-list
    to: group/poll_ids
    equal_fields: meeting_id
    restriction_mode: A
  projection_ids:
    type: relation-list
    to: projection/content_object_id
    equal_fields: meeting_id
    on_delete: CASCADE
    restriction_mode: A
  meeting_id:
    type: relation
    to: meeting/poll_ids
    restriction_mode: A
    required: true

option:
  id:
    type: number
    restriction_mode: A
  weight:
    type: number
    default: 10000
    restriction_mode: A
  text:
    type: HTMLStrict
    restriction_mode: A
  "yes":
    type: decimal(6)
    restriction_mode: B
  "no":
    type: decimal(6)
    restriction_mode: B
  abstain:
    type: decimal(6)
    restriction_mode: B

  poll_id:
    type: relation
    to: poll/option_ids
    equal_fields: meeting_id
    restriction_mode: A
    required: false
  used_as_global_option_in_poll_id:
    type: relation
    to: poll/global_option_id
    equal_fields: meeting_id
    restriction_mode: A
    required: false
  vote_ids:
    type: relation-list
    to: vote/option_id
    on_delete: CASCADE
    equal_fields: meeting_id
    restriction_mode: A
  content_object_id:
    type: generic-relation
    to:
      - motion/option_ids
      - user/option_$_ids
    equal_fields: meeting_id
    restriction_mode: A
    required: false
  meeting_id:
    type: relation
    to: meeting/option_ids
    required: true
    restriction_mode: A

vote:
  id:
    type: number
    restriction_mode: A
  weight:
    type: decimal(6)
    restriction_mode: A
  value:
    type: string
    restriction_mode: A
  user_token:
    type: string
    required: true
    restriction_mode: B

  option_id:
    type: relation
    to: option/vote_ids
    equal_fields: meeting_id
    required: true
    restriction_mode: A
  user_id:
    type: relation
    to: user/vote_$_ids
    restriction_mode: A
    required: false
  delegated_user_id:
    type: relation
    to: user/vote_delegated_vote_$_ids
    restriction_mode: A
    required: false
  meeting_id:
    type: relation
    to: meeting/vote_ids
    required: true
    restriction_mode: A

assignment:
  id:
    type: number
    restriction_mode: A
  title:
    type: string
    required: true
    restriction_mode: A
  description:
    type: HTMLStrict
    restriction_mode: A
  open_posts:
    type: number
    minimum: 0
    default: 0
    restriction_mode: A
  phase:
    type: string
    enum:
      - search
      - voting
      - finished
    default: search
    restriction_mode: A
  default_poll_description:
    type: text
    restriction_mode: A
  number_poll_candidates:
    type: boolean
    restriction_mode: A
  sequential_number:
    type: number
    description: The (positive) serial number of this motion. This number is auto-generated and read-only.
    read_only: true
    required: true
    restriction_mode: A

  candidate_ids:
    type: relation-list
    to: assignment_candidate/assignment_id
    on_delete: CASCADE
    equal_fields: meeting_id
    restriction_mode: A
  poll_ids:
    type: relation-list
    to: poll/content_object_id
    on_delete: CASCADE
    equal_fields: meeting_id
    restriction_mode: A
  agenda_item_id:
    type: relation
    to: agenda_item/content_object_id
    on_delete: CASCADE
    equal_fields: meeting_id
    restriction_mode: A
    required: false
  list_of_speakers_id:
    type: relation
    to: list_of_speakers/content_object_id
    required: true
    on_delete: CASCADE
    equal_fields: meeting_id
    restriction_mode: A
  tag_ids:
    type: relation-list
    to: tag/tagged_ids
    equal_fields: meeting_id
    restriction_mode: A
  attachment_ids:
    type: relation-list
    to: mediafile/attachment_ids
    equal_fields: meeting_id
    restriction_mode: A
  projection_ids:
    type: relation-list
    to: projection/content_object_id
    equal_fields: meeting_id
    on_delete: CASCADE
    restriction_mode: A
  meeting_id:
    type: relation
    to: meeting/assignment_ids
    required: true
    restriction_mode: A

assignment_candidate:
  id:
    type: number
    restriction_mode: A
  weight:
    type: number
    default: 10000
    restriction_mode: A

  assignment_id:
    type: relation
    to: assignment/candidate_ids
    equal_fields: meeting_id
    restriction_mode: A
    required: true
  user_id:
    type: relation
    to: user/assignment_candidate_$_ids
    restriction_mode: A
  meeting_id:
    type: relation
    to: meeting/assignment_candidate_ids
    required: true
    restriction_mode: A

# Mediafiles are delivered by the mediafile server with the URL
# `<media-prefix>/media/<meeting_id>/path`
mediafile:
  id:
    type: number
    restriction_mode: A
  title:
    type: string
    description: Title and parent_id must be unique.
    restriction_mode: A
  is_directory:
    type: boolean
    restriction_mode: A
  filesize:
    type: number
    description: In bytes, not the human readable format anymore.
    read_only: true
    restriction_mode: A
  filename:
    type: string
    description: The uploaded filename. Will be used for downloading. Only writeable on create.
    restriction_mode: A
  mimetype:
    type: string
    restriction_mode: A
  pdf_information:
    type: JSON
    restriction_mode: A
  create_timestamp:
    type: timestamp
    restriction_mode: A
  is_public:
    type: boolean
    description: "Calculated field. inherited_access_group_ids == [] can have two causes: cancelling access groups (=> is_public := false) or no access groups at all (=> is_public := true)"
    read_only: true
    required: true
    restriction_mode: A
  token:
    type: string
    restriction_mode: A
  inherited_access_group_ids:
    type: relation-list
    to: group/mediafile_inherited_access_group_ids
    description: Calculated field.
    read_only: true
    restriction_mode: A
  access_group_ids:
    type: relation-list
    to: group/mediafile_access_group_ids
    restriction_mode: A
  parent_id:
    type: relation
    to: mediafile/child_ids
    equal_fields: owner_id
    restriction_mode: A
    required: false
  child_ids:
    type: relation-list
    to: mediafile/parent_id
    equal_fields: owner_id
    restriction_mode: A
  list_of_speakers_id:
    type: relation
    to: list_of_speakers/content_object_id
    on_delete: CASCADE
    restriction_mode: A
    required: false
  projection_ids:
    type: relation-list
    to: projection/content_object_id
    on_delete: CASCADE
    restriction_mode: A
  attachment_ids:
    type: generic-relation-list
    to:
      collections:
        - motion
        - topic
        - assignment
      field: attachment_ids
    restriction_mode: A
  owner_id:
    type: generic-relation
    to:
      - meeting/mediafile_ids
      - organization/mediafile_ids
    restriction_mode: A
    required: true

  # Reverse relations for meetings, if a mediafile is used as a special resource
  used_as_logo_$_in_meeting_id:
    type: template
    fields:
      type: relation
      to: meeting/logo_$_id
      required: false
    restriction_mode: A
  used_as_font_$_in_meeting_id:
    type: template
    fields:
      type: relation
      to: meeting/font_$_id
      required: false
    restriction_mode: A

projector:
  id:
    type: number
    restriction_mode: A
  name:
    type: string
    restriction_mode: A
  scale:
    type: number
    default: 0
    restriction_mode: A
  scroll:
    type: number
    default: 0
    restriction_mode: A
  width:
    type: number
    minimum: 1
    default: 1200
    restriction_mode: A
  aspect_ratio_numerator:
    type: number
    minimum: 1
    default: 16
    restriction_mode: A
  aspect_ratio_denominator:
    type: number
    minimum: 1
    default: 9
    restriction_mode: A
  color:
    type: color
    default: "#000000"
    restriction_mode: A
  background_color:
    type: color
    default: "#ffffff"
    restriction_mode: A
  header_background_color:
    type: color
    default: "#317796"
    restriction_mode: A
  header_font_color:
    type: color
    default: "#f5f5f5"
    restriction_mode: A
  header_h1_color:
    type: color
    default: "#317796"
    restriction_mode: A
  chyron_background_color:
    type: color
    default: "#317796"
    restriction_mode: A
  chyron_font_color:
    type: color
    default: "#ffffff"
    restriction_mode: A
  show_header_footer:
    type: boolean
    default: true
    restriction_mode: A
  show_title:
    type: boolean
    default: true
    restriction_mode: A
  show_logo:
    type: boolean
    default: true
    restriction_mode: A
  show_clock:
    type: boolean
    default: true
    restriction_mode: A
  sequential_number:
    type: number
    description: The (positive) serial number of this motion. This number is auto-generated and read-only.
    read_only: true
    required: true
    restriction_mode: A

  current_projection_ids:
    type: relation-list
    to: projection/current_projector_id
    on_delete: CASCADE
    equal_fields: meeting_id
    restriction_mode: A
  preview_projection_ids:
    type: relation-list
    to: projection/preview_projector_id
    on_delete: CASCADE
    equal_fields: meeting_id
    restriction_mode: A
  history_projection_ids:
    type: relation-list
    to: projection/history_projector_id
    on_delete: CASCADE
    equal_fields: meeting_id
    restriction_mode: A
  used_as_reference_projector_meeting_id:
    type: relation
    to: meeting/reference_projector_id
    restriction_mode: A
    required: false
  used_as_default_$_in_meeting_id:
    type: template
    fields:
      type: relation
      to: meeting/default_projector_$_id
      required: false
    replacement_enum:
      - agenda_all_items
      - topics
      - list_of_speakers
      - current_list_of_speakers
      - motion
      - amendment
      - motion_block
      - assignment
      - user
      - mediafile
      - projector_message
      - projector_countdowns
      - assignment_poll
      - motion_poll
      - poll
    restriction_mode: A
  meeting_id:
    type: relation
    to: meeting/projector_ids
    restriction_mode: A
    required: true

# A projection is a M2M model between an element that is assigned to a
# projector. This element can either be the current one projected, in the
# preview, or in the history, but not more than one once. A projection is
# projector-specific, meaning that once a projection is created for a projector
# and element, these references will not change.
projection:
  id:
    type: number
    restriction_mode: A
  options:
    type: JSON
    restriction_mode: A
  stable:
    type: boolean
    default: false
    restriction_mode: A
  weight:
    type: number
    restriction_mode: A
  type:
    type: string
    restriction_mode: A

  content:
    type: JSON
    calculated: true
    restriction_mode: A

  current_projector_id:
    type: relation
    to: projector/current_projection_ids
    equal_fields: meeting_id
    restriction_mode: A
    required: false
  preview_projector_id:
    type: relation
    to: projector/preview_projection_ids
    equal_fields: meeting_id
    restriction_mode: A
    required: false
  history_projector_id:
    type: relation
    to: projector/history_projection_ids
    equal_fields: meeting_id
    restriction_mode: A
    required: false
  content_object_id:
    type: generic-relation
    to:
      - meeting/projection_ids
      - motion/projection_ids
      - mediafile/projection_ids
      - list_of_speakers/projection_ids
      - motion_block/projection_ids
      - assignment/projection_ids
      - agenda_item/projection_ids
      - topic/projection_ids
      - poll/projection_ids
      - projector_message/projection_ids
      - projector_countdown/projection_ids
      - user/projection_$_ids
    equal_fields: meeting_id
    restriction_mode: A
    required: true
  meeting_id:
    type: relation
    to: meeting/all_projection_ids
    required: true
    restriction_mode: A

projector_message:
  id:
    type: number
    restriction_mode: A
  message:
    type: HTMLStrict
    restriction_mode: A

  projection_ids:
    type: relation-list
    to: projection/content_object_id
    equal_fields: meeting_id
    on_delete: CASCADE
    restriction_mode: A
  meeting_id:
    type: relation
    to: meeting/projector_message_ids
    restriction_mode: A
    required: true

projector_countdown:
  id:
    type: number
    restriction_mode: A
  title:
    type: string
    required: true
    restriction_mode: A
  description:
    type: string
    default: ""
    restriction_mode: A
  default_time:
    type: number
    restriction_mode: A
  countdown_time:
    type: float
    default: 60
    restriction_mode: A
  running:
    type: boolean
    default: false
    restriction_mode: A

  projection_ids:
    type: relation-list
    to: projection/content_object_id
    equal_fields: meeting_id
    on_delete: CASCADE
    restriction_mode: A
  used_as_list_of_speakers_countdown_meeting_id:
    type: relation
    to: meeting/list_of_speakers_countdown_id
    restriction_mode: A
    required: false
  used_as_poll_countdown_meeting_id:
    type: relation
    to: meeting/poll_countdown_id
    restriction_mode: A
    required: false
  meeting_id:
    type: relation
    to: meeting/projector_countdown_ids
    restriction_mode: A
    required: true

chat_group:
  id:
    type: number
    restriction_mode: A
  name:
    type: string
    required: true
    restriction_mode: A
  weight:
    type: number
    default: 10000
    restriction_mode: A
  
  chat_message_ids:
    type: relation-list
    to: chat_message/chat_group_id
    equal_fields: meeting_id
    restriction_mode: A
    on_delete: CASCADE
  read_group_ids:
    type: relation-list
    to: group/read_chat_group_ids
    equal_fields: meeting_id
    restriction_mode: A
  write_group_ids:
    type: relation-list
    to: group/write_chat_group_ids
    equal_fields: meeting_id
    restriction_mode: A
  meeting_id:
    type: relation
    to: meeting/chat_group_ids
    required: true
    restriction_mode: A

chat_message:
  id:
    type: number
    restriction_mode: A
  content:
    type: HTMLStrict 
    required: true
    restriction_mode: A
  created:
    type: timestamp
    required: true
    restriction_mode: A
  meeting_user_id:
    type: relation
    to: meeting_user/chat_message_ids
    restriction_mode: A
    required: true
  chat_group_id:
    type: relation
    to: chat_group/chat_message_ids
    restriction_mode: A
    required: true
  meeting_id:
    type: relation
    to: meeting/chat_message_ids
    required: true
    restriction_mode: A

action_worker:
  id:
    type: number
    restriction_mode: A
  name:
    type: string
    required: true
    restriction_mode: A
  state:
    type: string
    required: true
    enum:
      - running
      - end
      - aborted
    restriction_mode: A
  created:
    type: timestamp
    required: true
    restriction_mode: A
  timestamp:
    type: timestamp
    required: true
    restriction_mode: A
  result:
    type: JSON
    restriction_mode: A<|MERGE_RESOLUTION|>--- conflicted
+++ resolved
@@ -321,17 +321,6 @@
       type: relation-list
       to: group/user_ids
     restriction_mode: A
-<<<<<<< HEAD
-  submitted_motion_$_ids:
-    type: template
-    replacement_collection: meeting
-    fields:
-      type: relation-list
-      to: motion_submitter/user_id
-      on_delete: CASCADE
-    restriction_mode: A
-=======
->>>>>>> df45a47d
   poll_voted_$_ids:
     type: template
     replacement_collection: meeting
@@ -448,14 +437,11 @@
     type: relation-list
     to: motion/supporter_ids
     restriction_mode: A
-<<<<<<< HEAD
-=======
   submitted_motion_ids:
     type: relation-list
     to: motion_submitter/meeting_user_id
     on_delete: CASCADE
     restriction_mode: A
->>>>>>> df45a47d
   chat_message_ids:
     type: relation-list
     to: chat_message/meeting_user_id
