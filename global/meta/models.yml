--- conflicted
+++ resolved
@@ -321,17 +321,6 @@
       type: relation-list
       to: group/user_ids
     restriction_mode: A
-<<<<<<< HEAD
-  speaker_$_ids:
-    type: template
-    replacement_collection: meeting
-    fields:
-      type: relation-list
-      to: speaker/user_id
-      on_delete: CASCADE
-    restriction_mode: A
-=======
->>>>>>> cd4e9683
   supported_motion_$_ids:
     type: template
     replacement_collection: meeting
@@ -461,14 +450,11 @@
     to: personal_note/meeting_user_id
     on_delete: CASCADE
     restriction_mode: B
-<<<<<<< HEAD
-=======
   speaker_ids:
     type: relation-list
     to: speaker/meeting_user_id
     on_delete: CASCADE
     restriction_mode: A
->>>>>>> cd4e9683
 
 organization_tag:
   id:
