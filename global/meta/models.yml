---
# Types:
#     - Nativ datatypes: string, text, number, boolean, JSON
#     - HTMLStrict: A string with HTML content.
#     - HTMLPermissive: A string with HTML content (with video tags).
#     - float: Numbers that are expected to be non-integer. Formatted as in rfc7159.
#     - decimal(X): Decimal values represented as a string with X decimal places.
#       At the moment we support only X == 6.
#     - timestamp: Datetime as a unix timestamp. Why a number? This enables queries
#       in the DB. And we do not need more precision than 1 second.
#     - <T>[]: This indicates and arbitrary array of the given type. At the moment
#       we support only some types. You can add JSON Schema properties for items
#       using the extra property `items`
#     - color: string that must match ^#[0-9a-f]{6}$
# Relations:
#     - We have the following types: `relation`, `relation-list`, `generic-relation`
#       and `generic-relation-list`.
#     - Non-generic relations: The simple syntax for such a field
#       `to: <collection>/<field>`. This is a reference to a collection. The reverse
#       relation field in this collection is <field>. E. g. in a motion the field
#       `category_id` links to one category where the field `motion_ids` contains the
#       motion id. The simple notation for the field is `motion_category/motion_ids`.
#       The reverse field has type `relation-list` and is related back to
#       `motion/category_id`. The type indicates that there are many
#       motion ids.
#     - Generic relations: The difference to non-generic relations is that you have a
#       list of possible fields, so `to` can either hold multiple collections (if the
#       field name is the same):
#         to:
#           collections:
#             - agenda_item
#             - assignment
#             - ...
#           field: tag_ids
#       Or `to` can be a list of collection fields:
#         to:
#           - motion/option_ids
#           - user/option_$_ids
#     - on_delete: This fields determines what should happen with the foreign model if
#       this model gets deleted. Possible values are:
#           - SET_NULL (default): delete the id from the foreign key
#           - PROTECT: if the foreign key is not empty, throw an error instead of
#                      deleting the object
#           - CASCADE: also delete all models in this foreign key
# Structured fields:
#     - There are template fields (see autoupdate service interface) with a `$` as
#       the placeholder.
#     - The type `template` describes a structured field for the given model. If the
#       property `replacement_collection` is given, it describes which model the
#       replacement ids are belonging to (=> structured relation), 
#       `replacement_enum` describes the possibel replacement as list of strings.
#       If it is not given, the field is a structured tag. 
#       The property `fields` contains the definition
#       for all the fields that come from the template field.
# JSON Schema Properties:
#     - You can add JSON Schema properties to the fields like `enum`, `description`,
#       `items`, `maxLength` and `minimum`
# Additional properties:
#     - The property `read_only` describes a field that can not be changed by an action.
#     - The property `default` describes the default value that is used for new objects.
#     - The property `required` describes that this field can not be null or an empty
#       string. If this field is given it must have some content. On relation and generic-relation
#       fields the value as to be an id of an existing object.
#     - The property `equal_fields` describes fields that must have the same value in
#       the instance and the related instance.
# Restriction Mode:
#   The field `restriction_mode` is required for every field. It puts the field into a
#   restriction group. See https://github.com/OpenSlides/OpenSlides/wiki/Restrictions-Overview

organization:
  id:
    type: number
    restriction_mode: A
  name:
    type: string
    restriction_mode: A
  description:
    type: HTMLStrict
    restriction_mode: A

  # Settings (configurable by the client)
  legal_notice:
    type: text
    restriction_mode: A
  privacy_policy:
    type: text
    restriction_mode: A
  login_text:
    type: text
    restriction_mode: A
  reset_password_verbose_errors:
    type: boolean
    restriction_mode: B

  # Configuration (only for the server owner)
  enable_electronic_voting:
    type: boolean
    restriction_mode: B
  enable_chat:
    type: boolean
    restriction_mode: B
  limit_of_meetings:
    type: number
    description: Maximum of active meetings for the whole organization. 0 means no limitation at all
    restriction_mode: B
    default: 0
    minimum: 0
  limit_of_users:
    type: number
    description: Maximum of active users for the whole organization. 0 means no limitation at all
    restriction_mode: B
    default: 0
    minimum: 0

  vote_decrypt_public_main_key:
    type: string
    description: Public key from vote decrypt to validate cryptographic votes.
    calculated: true
    restriction_mode: A

  committee_ids:
    type: relation-list
    restriction_mode: B
    to: committee/organization_id
  active_meeting_ids:
    type: relation-list
    restriction_mode: B
    to: meeting/is_active_in_organization_id
  archived_meeting_ids:
    type: relation-list
    restriction_mode: B
    to: meeting/is_archived_in_organization_id
  template_meeting_ids:
    type: relation-list
    to: meeting/template_for_organization_id
    restriction_mode: A
    required: false
  organization_tag_ids:
    type: relation-list
    restriction_mode: B
    to: organization_tag/organization_id
  theme_id:
    type: relation
    required: true
    restriction_mode: A
    to: theme/theme_for_organization_id
  theme_ids:
    type: relation-list
    restriction_mode: A
    to: theme/organization_id
  mediafile_ids:
    type: relation-list
    to: mediafile/owner_id
    on_delete: CASCADE
    restriction_mode: A
  user_ids:
    type: relation-list
    restriction_mode: C
    to: user/organization_id
  users_email_sender:
    type: string
    default: OpenSlides
    restriction_mode: A
  users_email_replyto:
    type: string
    restriction_mode: A
  users_email_subject:
    type: string
    default: OpenSlides access data
    restriction_mode: A
  users_email_body:
    type: text
    default: >-
      Dear {name},


      this is your personal OpenSlides login:


      {url}

      Username: {username}

      Password: {password}



      This email was generated automatically.
    restriction_mode: A
  url:
    type: string
    default: https://example.com
    restriction_mode: A

user:
  id:
    type: number
    restriction_mode: A
  username:
    type: string
    required: true
    restriction_mode: A
  pronoun:
    type: string
    restriction_mode: A
  title:
    type: string
    restriction_mode: A
  first_name:
    type: string
    restriction_mode: A
  last_name:
    type: string
    restriction_mode: A
  is_active:
    type: boolean
    restriction_mode: D
  is_physical_person:
    type: boolean
    default: true
    restriction_mode: A
  password:
    type: string
    restriction_mode: G
  default_password:
    type: string
    restriction_mode: H
  can_change_own_password:
    type: boolean
    default: true
    restriction_mode: D
  gender:
    type: string
    enum:
      - male
      - female
      - diverse
    restriction_mode: A
  email:
    type: string
    restriction_mode: E
  default_number:
    type: string
    restriction_mode: A
  default_structure_level:
    type: string
    restriction_mode: A
  default_vote_weight:
    type: decimal(6)
    default: "1.000000"
    minimum: 0
    restriction_mode: A
  last_email_send:
    type: timestamp
    restriction_mode: D
  is_demo_user:
    type: boolean
    restriction_mode: A
  last_login:
    type: timestamp
    restriction_mode: A
    read_only: true

  # Organization, meeting and committee
  organization_management_level:
    type: string
    description: Hierarchical permission level for the whole organization.
    enum:
      - superadmin
      - can_manage_organization
      - can_manage_users
    restriction_mode: E
  is_present_in_meeting_ids:
    type: relation-list
    to: meeting/present_user_ids
    restriction_mode: A

  # Calculates all committee's where the user has
  # - committee_$management_level rights or
  # - is member (= has group-rights) of a meeting in the committee
  committee_ids:
    type: relation-list
    to: committee/user_ids
    restriction_mode: E
    read_only: true
    description: "Calculated field."

  # committee specific permissions
  committee_$_management_level:
    type: template
    replacement_enum:
      - can_manage
    description: Hierarchical permission level for the each committee organization.
    fields:
      type: relation-list
      to: committee/user_$_management_level
    restriction_mode: E

  # for the motion forwarding
  forwarding_committee_ids:
    type: relation-list
    to: committee/forwarding_user_id
    restriction_mode: E

  meeting_user_ids:
    type: relation-list
    to: meeting_user/user_id
    restriction_mode: A
    on_delete: CASCADE

  # All foreign keys are meeting-specific:
  # - Keys are smaller (Space is in O(n^2) for n keys
  #   in the relation), so this saves storagespace
  # - This makes quering things like this possible:
  #   "Give me all groups for User X in Meeting Y" without
  #   the need to get all groups and filter them for the meeting
  group_$_ids:
    type: template
    replacement_collection: meeting
    fields:
      type: relation-list
      to: group/user_ids
    restriction_mode: A
  submitted_motion_$_ids:
    type: template
    replacement_collection: meeting
    fields:
      type: relation-list
      to: motion_submitter/user_id
      on_delete: CASCADE
    restriction_mode: A
  poll_voted_$_ids:
    type: template
    replacement_collection: meeting
    fields:
      type: relation-list
      to: poll/voted_ids
    restriction_mode: A
  option_$_ids:
    type: template
    replacement_collection: meeting
    fields:
      type: relation-list
      to: option/content_object_id
    restriction_mode: A
  vote_$_ids:
    type: template
    replacement_collection: meeting
    fields:
      type: relation-list
      to: vote/user_id
    restriction_mode: A
  vote_delegated_vote_$_ids:
    type: template
    replacement_collection: meeting
    fields:
      type: relation-list
      to: vote/delegated_user_id
    restriction_mode: A
  assignment_candidate_$_ids:
    type: template
    replacement_collection: meeting
    fields:
      type: relation-list
      to: assignment_candidate/user_id
    restriction_mode: A
  projection_$_ids:
    type: template
    replacement_collection: meeting
    fields:
      type: relation-list
      to: projection/content_object_id
      on_delete: CASCADE
    restriction_mode: A
  vote_delegated_$_to_id:
    type: template
    replacement_collection: meeting
    fields:
      type: relation
      to: user/vote_delegations_$_from_ids
      required: false
    restriction_mode: A
  vote_delegations_$_from_ids:
    type: template
    replacement_collection: meeting
    fields:
      type: relation-list
      to: user/vote_delegated_$_to_id
    restriction_mode: A

  meeting_ids:
    type: number[]
    description: Calculated. All ids from group_$_ids as integers.
    read_only: true
    restriction_mode: E
  organization_id:
    type: relation
    to: organization/user_ids
    required: True
    restriction_mode: F

meeting_user:
  id:
    type: number
    required: true
    restriction_mode: A
  user_id:
    type: relation
    to: user/meeting_user_ids
    required: true
    restriction_mode: A
  meeting_id:
    type: relation
    to: meeting/meeting_user_ids
    required: true
    restriction_mode: A
  comment:
    type: HTMLStrict
    restriction_mode: A
  number:
    type: string
    restriction_mode: A
  structure_level:
    type: string
    restriction_mode: A
  about_me:
    type: HTMLStrict
    restriction_mode: B
    description: "restriction_mode B is restriction_mode A or request user == user_id"
  vote_weight:
    type: decimal(6)
    minimum: 0
    restriction_mode: A
  personal_note_ids:
    type: relation-list
    to: personal_note/meeting_user_id
    on_delete: CASCADE
    restriction_mode: B
  speaker_ids:
    type: relation-list
    to: speaker/meeting_user_id
    on_delete: CASCADE
    restriction_mode: A
<<<<<<< HEAD
=======
  supported_motion_ids:
    type: relation-list
    to: motion/supporter_ids
    restriction_mode: A
>>>>>>> 437ca08c
  chat_message_ids:
    type: relation-list
    to: chat_message/meeting_user_id
    restriction_mode: A

organization_tag:
  id:
    type: number
    restriction_mode: A
  name:
    type: string
    required: True
    restriction_mode: A
  color:
    type: color
    required: True
    restriction_mode: A

  tagged_ids:
    type: generic-relation-list
    to:
      collections:
        - committee
        - meeting
      field: organization_tag_ids
    restriction_mode: A
  organization_id:
    type: relation
    to: organization/organization_tag_ids
    restriction_mode: A
    required: true

theme:
  id:
    restriction_mode: A
    type: number
    required: true
  name:
    restriction_mode: A
    type: string
    required: true
  accent_100:
    restriction_mode: A
    type: color
  accent_200:
    restriction_mode: A
    type: color
  accent_300:
    restriction_mode: A
    type: color
  accent_400:
    restriction_mode: A
    type: color
  accent_50:
    restriction_mode: A
    type: color
  accent_500:
    restriction_mode: A
    type: color
    required: true
  accent_600:
    restriction_mode: A
    type: color
  accent_700:
    restriction_mode: A
    type: color
  accent_800:
    restriction_mode: A
    type: color
  accent_900:
    restriction_mode: A
    type: color
  accent_a100:
    restriction_mode: A
    type: color
  accent_a200:
    restriction_mode: A
    type: color
  accent_a400:
    restriction_mode: A
    type: color
  accent_a700:
    restriction_mode: A
    type: color
  primary_100:
    restriction_mode: A
    type: color
  primary_200:
    restriction_mode: A
    type: color
  primary_300:
    restriction_mode: A
    type: color
  primary_400:
    restriction_mode: A
    type: color
  primary_50:
    restriction_mode: A
    type: color
  primary_500:
    restriction_mode: A
    type: color
    required: true
  primary_600:
    restriction_mode: A
    type: color
  primary_700:
    restriction_mode: A
    type: color
  primary_800:
    restriction_mode: A
    type: color
  primary_900:
    restriction_mode: A
    type: color
  primary_a100:
    restriction_mode: A
    type: color
  primary_a200:
    restriction_mode: A
    type: color
  primary_a400:
    restriction_mode: A
    type: color
  primary_a700:
    restriction_mode: A
    type: color
  warn_100:
    restriction_mode: A
    type: color
  warn_200:
    restriction_mode: A
    type: color
  warn_300:
    restriction_mode: A
    type: color
  warn_400:
    restriction_mode: A
    type: color
  warn_50:
    restriction_mode: A
    type: color
  warn_500:
    restriction_mode: A
    type: color
    required: true
  warn_600:
    restriction_mode: A
    type: color
  warn_700:
    restriction_mode: A
    type: color
  warn_800:
    restriction_mode: A
    type: color
  warn_900:
    restriction_mode: A
    type: color
  warn_a100:
    restriction_mode: A
    type: color
  warn_a200:
    restriction_mode: A
    type: color
  warn_a400:
    restriction_mode: A
    type: color
  warn_a700:
    restriction_mode: A
    type: color
  theme_for_organization_id:
    restriction_mode: A
    to: organization/theme_id
    type: relation
  organization_id:
    required: true
    restriction_mode: A
    to: organization/theme_ids
    type: relation

committee:
  id:
    type: number
    restriction_mode: A
  name:
    type: string
    required: true
    restriction_mode: A
  description:
    type: HTMLStrict
    restriction_mode: A

  meeting_ids:
    type: relation-list
    to: meeting/committee_id
    on_delete: PROTECT
    restriction_mode: A
  default_meeting_id:
    type: relation
    to: meeting/default_meeting_for_committee_id
    restriction_mode: A
    required: false
  user_ids:
    type: relation-list
    to: user/committee_ids
    restriction_mode: A
    read_only: true
    description: "Calculated field."

  user_$_management_level:
    type: template
    restriction_mode: B
    replacement_enum:
      - can_manage
    description: Hierarchical permission level for the users.
    fields:
      type: relation-list
      to: user/committee_$_management_level

  forward_to_committee_ids:
    type: relation-list
    to: committee/receive_forwardings_from_committee_ids
    restriction_mode: B
  receive_forwardings_from_committee_ids:
    type: relation-list
    to: committee/forward_to_committee_ids
    restriction_mode: B
  forwarding_user_id:
    type: relation
    to: user/forwarding_committee_ids
    restriction_mode: B
  organization_tag_ids:
    type: relation-list
    to: organization_tag/tagged_ids
    restriction_mode: A
  organization_id:
    type: relation
    to: organization/committee_ids
    required: true
    restriction_mode: A

meeting:
  id:
    type: number
    restriction_mode: A
  welcome_title:
    type: string
    default: Welcome to OpenSlides
    restriction_mode: C
  welcome_text:
    type: HTMLPermissive
    default: Space for your welcome text.
    restriction_mode: C

  # General
  name:
    type: string
    maxLength: 100
    default: OpenSlides
    restriction_mode: A
  is_active_in_organization_id:
    type: relation
    to: organization/active_meeting_ids
    restriction_mode: A
    description: Backrelation and boolean flag at once
    required: false
  is_archived_in_organization_id:
    type: relation
    to: organization/archived_meeting_ids
    restriction_mode: A
    description: Backrelation and boolean flag at once
    required: false
  description:
    type: string
    maxLength: 100
    default: Presentation and assembly system
    restriction_mode: B
  location:
    type: string
    restriction_mode: B
  start_time:
    type: timestamp
    restriction_mode: B
  end_time:
    type: timestamp
    restriction_mode: B
  imported_at:
    type: timestamp
    restriction_mode: B

  # Configuration (only for the server owner)
  jitsi_domain:
    type: string
    restriction_mode: B
  jitsi_room_name:
    type: string
    restriction_mode: B
  jitsi_room_password:
    type: string
    restriction_mode: B

  # System
  template_for_organization_id:
    type: relation
    to: organization/template_meeting_ids
    restriction_mode: B
    required: false
  enable_anonymous:
    type: boolean
    default: False
    restriction_mode: A
  custom_translations:
    type: JSON
    restriction_mode: B

  # Jitsi/Livestream settings
  conference_show:
    type: boolean
    default: False
    restriction_mode: C
  conference_auto_connect:
    type: boolean
    default: False
    restriction_mode: C
  conference_los_restriction:
    type: boolean
    default: True
    restriction_mode: C
  conference_stream_url:
    type: string
    restriction_mode: C
  conference_stream_poster_url:
    type: string
    restriction_mode: C
  conference_open_microphone:
    type: boolean
    default: False
    restriction_mode: C
  conference_open_video:
    type: boolean
    default: False
    restriction_mode: C
  conference_auto_connect_next_speakers:
    type: number
    default: 0
    restriction_mode: C
  conference_enable_helpdesk:
    type: boolean
    default: False
    restriction_mode: C
  applause_enable:
    type: boolean
    default: False
    restriction_mode: C
  applause_type:
    type: string
    enum:
      - applause-type-bar
      - applause-type-particles
    default: applause-type-bar
    restriction_mode: C
  applause_show_level:
    type: boolean
    default: False
    restriction_mode: C
  applause_min_amount:
    type: number
    default: 1
    minimum: 0
    restriction_mode: C
  applause_max_amount:
    type: number
    default: 0
    minimum: 0
    restriction_mode: C
  applause_timeout:
    type: number
    default: 5
    minimum: 0
    restriction_mode: C
  applause_particle_image_url:
    type: string
    restriction_mode: C

  # Projector countdown
  projector_countdown_default_time:
    type: number
    default: 60
    required: true
    restriction_mode: B
  projector_countdown_warning_time:
    type: number
    minimum: 0
    default: 0
    required: true
    restriction_mode: B

  # Exports
  export_csv_encoding:
    type: string
    enum:
      - utf-8
      - iso-8859-15
    default: utf-8
    restriction_mode: B
  export_csv_separator:
    type: string
    default: ";"
    restriction_mode: B
  export_pdf_pagenumber_alignment:
    type: string
    enum:
      - left
      - right
      - center
    default: center
    restriction_mode: B
  export_pdf_fontsize:
    type: number
    enum:
      - 10
      - 11
      - 12
    default: 10
    restriction_mode: B
  export_pdf_line_height:
    type: float
    default: 1.25
    minimum: 1.0
    restriction_mode: B
  export_pdf_page_margin_left:
    type: number
    default: 20
    minimum: 0
    restriction_mode: B
  export_pdf_page_margin_top:
    type: number
    default: 25
    minimum: 0
    restriction_mode: B
  export_pdf_page_margin_right:
    type: number
    default: 20
    minimum: 0
    restriction_mode: B
  export_pdf_page_margin_bottom:
    type: number
    default: 20
    minimum: 0
    restriction_mode: B
  export_pdf_pagesize:
    type: string
    enum:
      - A4
      - A5
    default: A4
    restriction_mode: B

  # Agenda
  agenda_show_subtitles:
    type: boolean
    default: False
    restriction_mode: B
  agenda_enable_numbering:
    type: boolean
    default: True
    restriction_mode: B
  agenda_number_prefix:
    type: string
    maxLength: 20
    restriction_mode: B
  agenda_numeral_system:
    type: string
    enum:
      - arabic
      - roman
    default: arabic
    restriction_mode: B
  agenda_item_creation:
    type: string
    enum:
      - always
      - never
      - default_yes
      - default_no
    default: default_no
    restriction_mode: B
  agenda_new_items_default_visibility:
    type: string
    enum:
      - common
      - internal
      - hidden
    default: internal
    restriction_mode: B
  agenda_show_internal_items_on_projector:
    type: boolean
    default: False
    restriction_mode: B

  # List of speakers
  list_of_speakers_amount_last_on_projector:
    type: number
    minimum: -1
    default: 0
    restriction_mode: B
  list_of_speakers_amount_next_on_projector:
    type: number
    minimum: -1
    default: -1
    restriction_mode: B
  list_of_speakers_couple_countdown:
    type: boolean
    default: True
    restriction_mode: B
  list_of_speakers_show_amount_of_speakers_on_slide:
    type: boolean
    default: True
    restriction_mode: B
  list_of_speakers_present_users_only:
    type: boolean
    default: False
    restriction_mode: B
  list_of_speakers_show_first_contribution:
    type: boolean
    default: False
    restriction_mode: B
  list_of_speakers_enable_point_of_order_speakers:
    type: boolean
    default: True
    restriction_mode: B
  list_of_speakers_enable_pro_contra_speech:
    type: boolean
    default: False
    restriction_mode: B
  list_of_speakers_can_set_contribution_self:
    type: boolean
    default: False
    restriction_mode: B
  list_of_speakers_speaker_note_for_everyone:
    type: boolean
    default: True
    restriction_mode: B
  list_of_speakers_initially_closed:
    type: boolean
    default: False
    restriction_mode: B

  # Motions
  motions_default_workflow_id:
    type: relation
    to: motion_workflow/default_workflow_meeting_id
    required: true
    restriction_mode: B
  motions_default_amendment_workflow_id:
    type: relation
    to: motion_workflow/default_amendment_workflow_meeting_id
    required: true
    restriction_mode: B
  motions_default_statute_amendment_workflow_id:
    type: relation
    to: motion_workflow/default_statute_amendment_workflow_meeting_id
    required: true
    restriction_mode: B
  motions_preamble:
    type: text
    default: "The assembly may decide:"
    restriction_mode: B
  motions_default_line_numbering:
    type: string
    enum:
      - outside
      - inline
      - none
    default: outside
    restriction_mode: B
  motions_line_length:
    type: number
    minimum: 40
    default: 85
    restriction_mode: B
  motions_reason_required:
    type: boolean
    default: False
    restriction_mode: B
  motions_enable_text_on_projector:
    type: boolean
    default: True
    restriction_mode: B
  motions_enable_reason_on_projector:
    type: boolean
    default: False
    restriction_mode: B
  motions_enable_sidebox_on_projector:
    type: boolean
    default: False
    restriction_mode: B
  motions_enable_recommendation_on_projector:
    type: boolean
    default: True
    restriction_mode: B
  motions_show_referring_motions:
    type: boolean
    default: True
    restriction_mode: B
  motions_show_sequential_number:
    type: boolean
    default: True
    restriction_mode: B
  motions_recommendations_by:
    type: string
    restriction_mode: B
  motions_statute_recommendations_by:
    type: string
    restriction_mode: B
  motions_recommendation_text_mode:
    type: string
    enum:
      - original
      - changed
      - diff
      - agreed
    default: diff
    restriction_mode: B
  motions_default_sorting:
    type: string
    enum:
      - number
      - weight
    default: number
    restriction_mode: B
  motions_number_type:
    type: string
    enum:
      - per_category
      - serially_numbered
      - manually
    default: per_category
    restriction_mode: B
  motions_number_min_digits:
    type: number
    default: 2
    restriction_mode: B
  motions_number_with_blank:
    type: boolean
    default: False
    restriction_mode: B
  motions_statutes_enabled:
    type: boolean
    default: False
    restriction_mode: B
  motions_amendments_enabled:
    type: boolean
    default: True
    restriction_mode: B
  motions_amendments_in_main_list:
    type: boolean
    default: True
    restriction_mode: B
  motions_amendments_of_amendments:
    type: boolean
    default: False
    restriction_mode: B
  motions_amendments_prefix:
    type: string
    default: "-Ä"
    restriction_mode: B
  motions_amendments_text_mode:
    type: string
    enum:
      - freestyle
      - fulltext
      - paragraph
    default: paragraph
    restriction_mode: B
  motions_amendments_multiple_paragraphs:
    type: boolean
    default: True
    restriction_mode: B
  motions_supporters_min_amount:
    type: number
    minimum: 0
    default: 0
    restriction_mode: B
  motions_export_title:
    type: string
    default: Motions
    restriction_mode: B
  motions_export_preamble:
    type: text
    restriction_mode: B
  motions_export_submitter_recommendation:
    type: boolean
    default: True
    restriction_mode: B
  motions_export_follow_recommendation:
    type: boolean
    default: False
    restriction_mode: B

  # Motion poll
  motion_poll_ballot_paper_selection:
    type: string
    enum:
      - NUMBER_OF_DELEGATES
      - NUMBER_OF_ALL_PARTICIPANTS
      - CUSTOM_NUMBER
    default: CUSTOM_NUMBER
    restriction_mode: B
  motion_poll_ballot_paper_number:
    type: number
    default: 8
    restriction_mode: B
  motion_poll_default_type:
    type: string
    default: pseudoanonymous
    restriction_mode: B
  motion_poll_default_100_percent_base:
    type: string
    default: YNA
    restriction_mode: B
  motion_poll_default_group_ids:
    type: relation-list
    to: group/used_as_motion_poll_default_id
    restriction_mode: B
  motion_poll_default_backend:
    type: string
    default: fast
    enum:
      - long
      - fast
    restriction_mode: B

  # Users
  meeting_user_ids:
    type: relation-list
    to: meeting_user/meeting_id
    restriction_mode: B
    on_delete: CASCADE
  users_enable_presence_view:
    type: boolean
    default: False
    restriction_mode: B
  users_enable_vote_weight:
    type: boolean
    default: False
    restriction_mode: B
  users_allow_self_set_present:
    type: boolean
    default: True
    restriction_mode: B
  users_pdf_welcometitle:
    type: string
    default: Welcome to OpenSlides
    restriction_mode: B
  users_pdf_welcometext:
    type: text
    default: "[Place for your welcome and help text.]"
    restriction_mode: B
  users_pdf_wlan_ssid:
    type: string
    restriction_mode: B
  users_pdf_wlan_password:
    type: string
    restriction_mode: B
  users_pdf_wlan_encryption:
    type: string
    enum:
      - ""
      - WEP
      - WPA
      - nopass
    restriction_mode: B
  users_email_sender:
    type: string
    default: OpenSlides
    restriction_mode: B
  users_email_replyto:
    type: string
    restriction_mode: B
  users_email_subject:
    type: string
    default: OpenSlides access data
    restriction_mode: B
  users_email_body:
    type: text
    default: >-
      Dear {name},


      this is your personal OpenSlides login:


      {url}

      Username: {username}

      Password: {password}



      This email was generated automatically.
    restriction_mode: B
  users_enable_vote_delegations:
    type: boolean
    restriction_mode: B

  # Assignments
  assignments_export_title:
    type: string
    default: Elections
    restriction_mode: B
  assignments_export_preamble:
    type: text
    restriction_mode: B

  # Assignment polls
  assignment_poll_ballot_paper_selection:
    type: string
    enum:
      - NUMBER_OF_DELEGATES
      - NUMBER_OF_ALL_PARTICIPANTS
      - CUSTOM_NUMBER
    default: CUSTOM_NUMBER
    restriction_mode: B
  assignment_poll_ballot_paper_number:
    type: number
    default: 8
    restriction_mode: B
  assignment_poll_add_candidates_to_list_of_speakers:
    type: boolean
    default: False
    restriction_mode: B
  assignment_poll_enable_max_votes_per_option:
    type: boolean
    default: False
    restriction_mode: B
  assignment_poll_sort_poll_result_by_votes:
    type: boolean
    default: True
    restriction_mode: B
  assignment_poll_default_type:
    type: string
    default: pseudoanonymous
    restriction_mode: B
  assignment_poll_default_method:
    type: string
    default: Y
    restriction_mode: B
  assignment_poll_default_100_percent_base:
    type: string
    default: valid
    restriction_mode: B
  assignment_poll_default_group_ids:
    type: relation-list
    to: group/used_as_assignment_poll_default_id
    restriction_mode: B
  assignment_poll_default_backend:
    type: string
    default: fast
    enum:
      - long
      - fast
    restriction_mode: B

  # Polls
  poll_ballot_paper_selection:
    type: string
    enum:
      - NUMBER_OF_DELEGATES
      - NUMBER_OF_ALL_PARTICIPANTS
      - CUSTOM_NUMBER
    restriction_mode: B
  poll_ballot_paper_number:
    type: number
    restriction_mode: B
  poll_sort_poll_result_by_votes:
    type: boolean
    restriction_mode: B
  poll_default_type:
    type: string
    default: analog
    restriction_mode: B
  poll_default_method:
    type: string
    restriction_mode: B
  poll_default_100_percent_base:
    type: string
    default: YNA
    restriction_mode: B
  poll_default_group_ids:
    type: relation-list
    to: group/used_as_poll_default_id
    restriction_mode: B
  poll_default_backend:
    type: string
    default: fast
    enum:
      - long
      - fast
    restriction_mode: B
  poll_couple_countdown:
    type: boolean
    default: True
    restriction_mode: B

  # Relations
  projector_ids:
    type: relation-list
    to: projector/meeting_id
    on_delete: CASCADE
    restriction_mode: B
  all_projection_ids:
    type: relation-list
    to: projection/meeting_id
    on_delete: CASCADE
    restriction_mode: B
  projector_message_ids:
    type: relation-list
    to: projector_message/meeting_id
    on_delete: CASCADE
    restriction_mode: B
  projector_countdown_ids:
    type: relation-list
    to: projector_countdown/meeting_id
    on_delete: CASCADE
    restriction_mode: B
  tag_ids:
    type: relation-list
    to: tag/meeting_id
    on_delete: CASCADE
    restriction_mode: B
  agenda_item_ids:
    type: relation-list
    to: agenda_item/meeting_id
    on_delete: CASCADE
    restriction_mode: B
  list_of_speakers_ids:
    type: relation-list
    to: list_of_speakers/meeting_id
    on_delete: CASCADE
    restriction_mode: B
  speaker_ids:
    type: relation-list
    to: speaker/meeting_id
    on_delete: CASCADE
    restriction_mode: B
  topic_ids:
    type: relation-list
    to: topic/meeting_id
    on_delete: CASCADE
    restriction_mode: B
  group_ids:
    type: relation-list
    to: group/meeting_id
    on_delete: CASCADE
    restriction_mode: B
  mediafile_ids:
    type: relation-list
    to: mediafile/owner_id
    on_delete: CASCADE
    restriction_mode: B
  motion_ids:
    type: relation-list
    to: motion/meeting_id
    on_delete: CASCADE
    restriction_mode: A
  forwarded_motion_ids:
    type: relation-list
    to: motion/origin_meeting_id
    on_delete: CASCADE
    restriction_mode: A
  motion_comment_section_ids:
    type: relation-list
    to: motion_comment_section/meeting_id
    on_delete: CASCADE
    restriction_mode: B
  motion_category_ids:
    type: relation-list
    to: motion_category/meeting_id
    on_delete: CASCADE
    restriction_mode: B
  motion_block_ids:
    type: relation-list
    to: motion_block/meeting_id
    on_delete: CASCADE
    restriction_mode: B
  motion_workflow_ids:
    type: relation-list
    to: motion_workflow/meeting_id
    on_delete: CASCADE
    restriction_mode: B
  motion_statute_paragraph_ids:
    type: relation-list
    to: motion_statute_paragraph/meeting_id
    on_delete: CASCADE
    restriction_mode: B
  motion_comment_ids:
    type: relation-list
    to: motion_comment/meeting_id
    on_delete: CASCADE
    restriction_mode: B
  motion_submitter_ids:
    type: relation-list
    to: motion_submitter/meeting_id
    on_delete: CASCADE
    restriction_mode: B
  motion_change_recommendation_ids:
    type: relation-list
    to: motion_change_recommendation/meeting_id
    on_delete: CASCADE
    restriction_mode: B
  motion_state_ids:
    type: relation-list
    to: motion_state/meeting_id
    on_delete: CASCADE
    restriction_mode: B
  poll_ids:
    type: relation-list
    to: poll/meeting_id
    on_delete: CASCADE
    restriction_mode: B
  option_ids:
    type: relation-list
    to: option/meeting_id
    on_delete: CASCADE
    restriction_mode: B
  vote_ids:
    type: relation-list
    to: vote/meeting_id
    on_delete: CASCADE
    restriction_mode: B
  assignment_ids:
    type: relation-list
    to: assignment/meeting_id
    on_delete: CASCADE
    restriction_mode: B
  assignment_candidate_ids:
    type: relation-list
    to: assignment_candidate/meeting_id
    on_delete: CASCADE
    restriction_mode: B
  personal_note_ids:
    type: relation-list
    to: personal_note/meeting_id
    on_delete: CASCADE
    restriction_mode: B
  chat_group_ids:
    type: relation-list
    to: chat_group/meeting_id
    on_delete: CASCADE
    restriction_mode: B
  chat_message_ids:
    type: relation-list
    to: chat_message/meeting_id
    on_delete: CASCADE
    restriction_mode: B

  # Logos and Fonts
  logo_$_id:
    type: template
    fields:
      type: relation
      to: mediafile/used_as_logo_$_in_meeting_id
      required: false
    restriction_mode: B
    replacement_enum:
      - projector_main
      - projector_header
      - web_header
      - pdf_header_l
      - pdf_header_r
      - pdf_footer_l
      - pdf_footer_r
      - pdf_ballot_paper
  font_$_id:
    type: template
    fields:
      type: relation
      to: mediafile/used_as_font_$_in_meeting_id
      required: false
    restriction_mode: B
    replacement_enum:
      - regular
      - italic
      - bold
      - bold_italic
      - monospace
      - chyron_speaker_name
      - projector_h1
      - projector_h2
  # Other relations
  committee_id:
    type: relation
    to: committee/meeting_ids
    required: true
    restriction_mode: B
  default_meeting_for_committee_id:
    type: relation
    to: committee/default_meeting_id
    restriction_mode: B
    required: false
  organization_tag_ids:
    type: relation-list
    to: organization_tag/tagged_ids
    restriction_mode: B
  present_user_ids:
    type: relation-list
    to: user/is_present_in_meeting_ids
    restriction_mode: B
  user_ids:
    type: number[]
    description: Calculated. All user ids from all users assigned to groups of this meeting.
    read_only: true
    restriction_mode: B
  reference_projector_id:
    type: relation
    to: projector/used_as_reference_projector_meeting_id
    required: true
    restriction_mode: B
  list_of_speakers_countdown_id:
    type: relation
    to: projector_countdown/used_as_list_of_speakers_countdown_meeting_id
    restriction_mode: B
    required: false
  poll_countdown_id:
    type: relation
    to: projector_countdown/used_as_poll_countdown_meeting_id
    restriction_mode: B
    required: false
  default_projector_$_id:
    type: template
    fields:
      type: relation
      to: projector/used_as_default_$_in_meeting_id
      required: true
    restriction_mode: B
    replacement_enum:
      - agenda_all_items
      - topics
      - list_of_speakers
      - current_list_of_speakers
      - motion
      - amendment
      - motion_block
      - assignment
      - user
      - mediafile
      - projector_message
      - projector_countdowns
      - assignment_poll
      - motion_poll
      - poll
  projection_ids:
    type: relation-list
    to: projection/content_object_id
    on_delete: CASCADE
    restriction_mode: B

  default_group_id:
    type: relation
    to: group/default_group_for_meeting_id
    required: true
    restriction_mode: B
  admin_group_id:
    type: relation
    to: group/admin_group_for_meeting_id
    restriction_mode: B
    required: false

group:
  id:
    type: number
    restriction_mode: A
  name:
    type: string
    required: true
    restriction_mode: A
  permissions:
    type: string[]
    items:
      enum:
        - agenda_item.can_manage
        - agenda_item.can_see
        - agenda_item.can_see_internal
        - assignment.can_manage
        - assignment.can_nominate_other
        - assignment.can_nominate_self
        - assignment.can_see
        - chat.can_manage
        - list_of_speakers.can_be_speaker
        - list_of_speakers.can_manage
        - list_of_speakers.can_see
        - mediafile.can_manage
        - mediafile.can_see
        - meeting.can_manage_logos_and_fonts
        - meeting.can_manage_settings
        - meeting.can_see_autopilot
        - meeting.can_see_frontpage
        - meeting.can_see_history
        - meeting.can_see_livestream
        - motion.can_create
        - motion.can_create_amendments
        - motion.can_forward
        - motion.can_manage
        - motion.can_manage_metadata
        - motion.can_manage_polls
        - motion.can_see
        - motion.can_see_internal
        - motion.can_support
        - poll.can_manage
        - projector.can_manage
        - projector.can_see
        - tag.can_manage
        - user.can_manage
        - user.can_manage_presence
        - user.can_see
    restriction_mode: A
  weight:
    type: number
    restriction_mode: A

  user_ids:
    type: relation-list
    to: user/group_$_ids
    restriction_mode: A
  default_group_for_meeting_id:
    type: relation
    to: meeting/default_group_id
    on_delete: PROTECT
    restriction_mode: A
    required: false
  admin_group_for_meeting_id:
    type: relation
    to: meeting/admin_group_id
    on_delete: PROTECT
    restriction_mode: A
    required: false
  mediafile_access_group_ids:
    type: relation-list
    to: mediafile/access_group_ids
    equal_fields: meeting_id
    restriction_mode: A
  mediafile_inherited_access_group_ids:
    type: relation-list
    to: mediafile/inherited_access_group_ids
    description: Calculated field.
    read_only: true
    restriction_mode: A
  read_comment_section_ids:
    type: relation-list
    to: motion_comment_section/read_group_ids
    equal_fields: meeting_id
    restriction_mode: A
  write_comment_section_ids:
    type: relation-list
    to: motion_comment_section/write_group_ids
    equal_fields: meeting_id
    restriction_mode: A
  read_chat_group_ids:
    type: relation-list
    to: chat_group/read_group_ids
    equal_fields: meeting_id
    restriction_mode: A
  write_chat_group_ids:
    type: relation-list
    to: chat_group/write_group_ids
    equal_fields: meeting_id
    restriction_mode: A
  poll_ids:
    type: relation-list
    to: poll/entitled_group_ids
    equal_fields: meeting_id
    restriction_mode: A
  used_as_motion_poll_default_id:
    type: relation
    to: meeting/motion_poll_default_group_ids
    restriction_mode: A
    required: false
  used_as_assignment_poll_default_id:
    type: relation
    to: meeting/assignment_poll_default_group_ids
    restriction_mode: A
    required: false
  used_as_poll_default_id:
    type: relation
    to: meeting/poll_default_group_ids
    restriction_mode: A
    required: false
  meeting_id:
    type: relation
    to: meeting/group_ids
    required: true
    restriction_mode: A

personal_note:
  id:
    type: number
    restriction_mode: A
  note:
    type: HTMLStrict
    restriction_mode: A
  star:
    type: boolean
    restriction_mode: A

  meeting_user_id:
    type: relation
    to: meeting_user/personal_note_ids
    restriction_mode: A
    required: true
  content_object_id:
    type: generic-relation
    to:
      collections:
        - motion
      field: personal_note_ids
    equal_fields: meeting_id
    restriction_mode: A
    required: false
  meeting_id:
    type: relation
    to: meeting/personal_note_ids
    required: true
    restriction_mode: A

tag:
  id:
    type: number
    restriction_mode: A
  name:
    type: string
    required: true
    restriction_mode: A

  tagged_ids:
    type: generic-relation-list
    to:
      collections:
        - agenda_item
        - assignment
        - motion
        - topic
      field: tag_ids
    equal_fields: meeting_id
    restriction_mode: A
  meeting_id:
    type: relation
    to: meeting/tag_ids
    required: true
    restriction_mode: A

agenda_item:
  id:
    type: number
    restriction_mode: A
  item_number:
    type: string
    restriction_mode: A
  comment:
    type: string
    restriction_mode: C
  closed:
    type: boolean
    default: false
    restriction_mode: A
  type:
    type: string
    enum:
      - common
      - internal
      - hidden
    default: common
    restriction_mode: A
  duration:
    type: number
    description: Given in seconds
    minimum: 0
    restriction_mode: B
  is_internal:
    type: boolean
    description: Calculated by the server
    read_only: true
    restriction_mode: A
  is_hidden:
    type: boolean
    description: Calculated by the server
    read_only: true
    restriction_mode: A
  level:
    type: number
    description: Calculated by the server
    read_only: true
    restriction_mode: A
  weight:
    type: number
    default: 10000
    restriction_mode: A

  content_object_id:
    type: generic-relation
    to:
      collections:
        - motion
        - motion_block
        - assignment
        - topic
      field: agenda_item_id
    required: true
    equal_fields: meeting_id
    restriction_mode: A
  parent_id:
    type: relation
    to: agenda_item/child_ids
    equal_fields: meeting_id
    restriction_mode: A
    required: false
  child_ids:
    type: relation-list
    to: agenda_item/parent_id
    equal_fields: meeting_id
    restriction_mode: A
  tag_ids:
    type: relation-list
    to: tag/tagged_ids
    equal_fields: meeting_id
    restriction_mode: A
  projection_ids:
    type: relation-list
    to: projection/content_object_id
    equal_fields: meeting_id
    on_delete: CASCADE
    restriction_mode: A
  meeting_id:
    type: relation
    to: meeting/agenda_item_ids
    required: true
    restriction_mode: A

list_of_speakers:
  id:
    type: number
    restriction_mode: A
  closed:
    type: boolean
    default: false
    restriction_mode: A
  sequential_number:
    type: number
    description: The (positive) serial number of this motion. This number is auto-generated and read-only.
    read_only: true
    required: true
    restriction_mode: A

  content_object_id:
    type: generic-relation
    to:
      collections:
        - motion
        - motion_block
        - assignment
        - topic
        - mediafile
      field: list_of_speakers_id
    required: true
    equal_fields: meeting_id
    restriction_mode: A
  speaker_ids:
    type: relation-list
    to: speaker/list_of_speakers_id
    on_delete: CASCADE
    equal_fields: meeting_id
    restriction_mode: A
  projection_ids:
    type: relation-list
    to: projection/content_object_id
    equal_fields: meeting_id
    on_delete: CASCADE
    restriction_mode: A
  meeting_id:
    type: relation
    to: meeting/list_of_speakers_ids
    required: true
    restriction_mode: A

speaker:
  id:
    type: number
    restriction_mode: A
  begin_time:
    type: timestamp
    read_only: true
    restriction_mode: A
  end_time:
    type: timestamp
    read_only: true
    restriction_mode: A
  weight:
    type: number
    default: 10000
    restriction_mode: A
  speech_state:
    type: string
    enum:
      - contribution
      - pro
      - contra
    restriction_mode: A
  note:
    type: string
    maxLength: 250
    restriction_mode: A
  point_of_order:
    type: boolean
    restriction_mode: A

  list_of_speakers_id:
    type: relation
    to: list_of_speakers/speaker_ids
    required: true
    equal_fields: meeting_id
    restriction_mode: A
  meeting_user_id:
    type: relation
    to: meeting_user/speaker_ids
    required: true
    equal_fields: meeting_id
    restriction_mode: A
  meeting_id:
    type: relation
    to: meeting/speaker_ids
    required: true
    restriction_mode: A

topic:
  id:
    type: number
    restriction_mode: A
  title:
    type: string
    required: true
    restriction_mode: A
  text:
    type: HTMLPermissive
    restriction_mode: A
  sequential_number:
    type: number
    description: The (positive) serial number of this motion. This number is auto-generated and read-only.
    read_only: true
    required: true
    restriction_mode: A

  attachment_ids:
    type: relation-list
    to: mediafile/attachment_ids
    equal_fields: meeting_id
    restriction_mode: A
  agenda_item_id:
    type: relation
    to: agenda_item/content_object_id
    required: true
    on_delete: CASCADE
    equal_fields: meeting_id
    restriction_mode: A
  list_of_speakers_id:
    type: relation
    to: list_of_speakers/content_object_id
    required: true
    on_delete: CASCADE
    equal_fields: meeting_id
    restriction_mode: A
  tag_ids:
    type: relation-list
    to: tag/tagged_ids
    equal_fields: meeting_id
    restriction_mode: A
  poll_ids:
    type: relation-list
    to: poll/content_object_id
    on_delete: CASCADE
    equal_fields: meeting_id
    restriction_mode: A
  projection_ids:
    type: relation-list
    to: projection/content_object_id
    equal_fields: meeting_id
    on_delete: CASCADE
    restriction_mode: A
  meeting_id:
    type: relation
    to: meeting/topic_ids
    required: true
    restriction_mode: A

motion:
  id:
    type: number
    restriction_mode: A
  number:
    type: string
    restriction_mode: A
  number_value:
    type: number
    description: The number value of this motion. This number is auto-generated and read-only.
    read_only: true
    restriction_mode: D
  sequential_number:
    type: number
    description: The (positive) serial number of this motion. This number is auto-generated and read-only.
    read_only: true
    required: true
    restriction_mode: A
  title:
    type: string
    required: true
    restriction_mode: A
  text:
    type: HTMLStrict
    restriction_mode: C
  amendment_paragraph_$:
    type: template
    fields: HTMLStrict
    restriction_mode: C
  modified_final_version:
    type: HTMLStrict
    restriction_mode: C
  reason:
    type: HTMLStrict
    restriction_mode: C
  category_weight:
    type: number
    default: 10000
    restriction_mode: C
  state_extension:
    type: string
    restriction_mode: C
  recommendation_extension:
    type: string
    restriction_mode: C
  sort_weight:
    type: number
    default: 10000
    restriction_mode: C
  created:
    type: timestamp
    read_only: true
    restriction_mode: C
  last_modified:
    type: timestamp
    read_only: true
    restriction_mode: C
  start_line_number:
    type: number
    restriction_mode: A
    minimum: 1
    default: 1
  forwarded:
    type: timestamp
    read_only: true
    restriction_mode: A

  lead_motion_id:
    type: relation
    to: motion/amendment_ids
    equal_fields: meeting_id
    restriction_mode: C
    required: false
  amendment_ids:
    type: relation-list
    to: motion/lead_motion_id
    equal_fields: meeting_id
    restriction_mode: C
  sort_parent_id:
    type: relation
    to: motion/sort_child_ids
    equal_fields: meeting_id
    restriction_mode: C
    required: false
  sort_child_ids:
    type: relation-list
    to: motion/sort_parent_id
    equal_fields: meeting_id
    restriction_mode: C
  origin_id:
    type: relation
    to: motion/derived_motion_ids # Note: The related motions may not be in the same meeting
    restriction_mode: A
  origin_meeting_id: # The meeting of the motion in origin_id, if any
    type: relation
    to: meeting/forwarded_motion_ids
    restriction_mode: A
    required: false
  derived_motion_ids:
    type: relation-list
    to: motion/origin_id # Note: The related motions may not be in the same meeting
    restriction_mode: A
  all_origin_ids: # Calculated: All parents (origin_id), grandparents, etc. of this motion.
    type: relation-list
    to: motion/all_derived_motion_ids
    restriction_mode: A
  all_derived_motion_ids: # Calculated: All children (derived_motion_ids), grandchildren, etc. of this motion.
    type: relation-list
    to: motion/all_origin_ids
    restriction_mode: A
  state_id:
    type: relation
    to: motion_state/motion_ids
    required: true
    equal_fields: meeting_id
    restriction_mode: C
  recommendation_id:
    type: relation
    to: motion_state/motion_recommendation_ids
    equal_fields: meeting_id
    restriction_mode: C
    required: false
  recommendation_extension_reference_ids:
    type: generic-relation-list
    to:
      collections:
        - motion
      field: referenced_in_motion_recommendation_extension_ids
    equal_fields: meeting_id
    restriction_mode: C
  referenced_in_motion_recommendation_extension_ids:
    type: relation-list
    to: motion/recommendation_extension_reference_ids
    equal_fields: meeting_id
    restriction_mode: C
  category_id:
    type: relation
    to: motion_category/motion_ids
    equal_fields: meeting_id
    restriction_mode: C
    required: false
  block_id:
    type: relation
    to: motion_block/motion_ids
    equal_fields: meeting_id
    restriction_mode: C
    required: false
  submitter_ids:
    type: relation-list
    to: motion_submitter/motion_id
    on_delete: CASCADE
    equal_fields: meeting_id
    restriction_mode: C
  supporter_ids:
    type: relation-list
    to: meeting_user/supported_motion_ids
    restriction_mode: C
  poll_ids:
    type: relation-list
    to: poll/content_object_id
    on_delete: CASCADE
    equal_fields: meeting_id
    restriction_mode: C
  option_ids:
    type: relation-list
    to: option/content_object_id
    on_delete: CASCADE
    equal_fields: meeting_id
    restriction_mode: C
  change_recommendation_ids:
    type: relation-list
    to: motion_change_recommendation/motion_id
    on_delete: CASCADE
    equal_fields: meeting_id
    restriction_mode: C
  statute_paragraph_id:
    type: relation
    to: motion_statute_paragraph/motion_ids
    equal_fields: meeting_id
    restriction_mode: C
    required: false
  comment_ids:
    type: relation-list
    to: motion_comment/motion_id
    on_delete: CASCADE
    equal_fields: meeting_id
    restriction_mode: C
  agenda_item_id:
    type: relation
    to: agenda_item/content_object_id
    on_delete: CASCADE
    equal_fields: meeting_id
    restriction_mode: C
    required: false
  list_of_speakers_id:
    type: relation
    to: list_of_speakers/content_object_id
    required: true
    on_delete: CASCADE
    equal_fields: meeting_id
    restriction_mode: C
  tag_ids:
    type: relation-list
    to: tag/tagged_ids
    equal_fields: meeting_id
    restriction_mode: C
  attachment_ids:
    type: relation-list
    to: mediafile/attachment_ids
    equal_fields: meeting_id
    restriction_mode: C
  projection_ids:
    type: relation-list
    to: projection/content_object_id
    equal_fields: meeting_id
    on_delete: CASCADE
    restriction_mode: C
  personal_note_ids:
    type: relation-list
    to: personal_note/content_object_id
    equal_fields: meeting_id
    on_delete: CASCADE
    restriction_mode: C
  meeting_id:
    type: relation
    to: meeting/motion_ids
    required: true
    restriction_mode: A

motion_submitter:
  id:
    type: number
    restriction_mode: A
  weight:
    type: number
    restriction_mode: A
  user_id:
    type: relation
    to: user/submitted_motion_$_ids
    restriction_mode: A
    required: true
  motion_id:
    type: relation
    to: motion/submitter_ids
    equal_fields: meeting_id
    restriction_mode: A
    required: true
  meeting_id:
    type: relation
    to: meeting/motion_submitter_ids
    required: true
    restriction_mode: A

motion_comment:
  id:
    type: number
    restriction_mode: A
  comment:
    type: HTMLStrict
    restriction_mode: A

  motion_id:
    type: relation
    to: motion/comment_ids
    required: true
    equal_fields: meeting_id
    restriction_mode: A
  section_id:
    type: relation
    to: motion_comment_section/comment_ids
    required: true
    equal_fields: meeting_id
    restriction_mode: A
  meeting_id:
    type: relation
    to: meeting/motion_comment_ids
    required: true
    restriction_mode: A

motion_comment_section:
  id:
    type: number
    restriction_mode: A
  name:
    type: string
    required: true
    restriction_mode: A
  weight:
    type: number
    default: 10000
    restriction_mode: A
  sequential_number:
    type: number
    description: The (positive) serial number of this motion. This number is auto-generated and read-only.
    read_only: true
    required: true
    restriction_mode: A
  submitter_can_write:
    type: boolean
    restriction_mode: A

  comment_ids:
    type: relation-list
    to: motion_comment/section_id
    on_delete: PROTECT
    equal_fields: meeting_id
    restriction_mode: A
  read_group_ids:
    type: relation-list
    to: group/read_comment_section_ids
    equal_fields: meeting_id
    restriction_mode: A
  write_group_ids:
    type: relation-list
    to: group/write_comment_section_ids
    equal_fields: meeting_id
    restriction_mode: A
  meeting_id:
    type: relation
    to: meeting/motion_comment_section_ids
    required: true
    restriction_mode: A

motion_category:
  id:
    type: number
    restriction_mode: A
  name:
    type: string
    required: true
    restriction_mode: A
  prefix:
    type: string
    restriction_mode: A
  weight:
    type: number
    default: 10000
    restriction_mode: A
  level:
    type: number
    description: Calculated field.
    read_only: true
    restriction_mode: A
  sequential_number:
    type: number
    description: The (positive) serial number of this motion. This number is auto-generated and read-only.
    read_only: true
    required: true
    restriction_mode: A

  parent_id:
    type: relation
    to: motion_category/child_ids
    equal_fields: meeting_id
    restriction_mode: A
    required: false
  child_ids:
    type: relation-list
    to: motion_category/parent_id
    equal_fields: meeting_id
    restriction_mode: A
  motion_ids:
    type: relation-list
    to: motion/category_id
    equal_fields: meeting_id
    restriction_mode: A
  meeting_id:
    type: relation
    to: meeting/motion_category_ids
    required: true
    restriction_mode: A

motion_block:
  id:
    type: number
    restriction_mode: A
  title:
    type: string
    required: true
    restriction_mode: A
  internal:
    type: boolean
    restriction_mode: A
  sequential_number:
    type: number
    description: The (positive) serial number of this motion. This number is auto-generated and read-only.
    read_only: true
    required: true
    restriction_mode: A

  motion_ids:
    type: relation-list
    to: motion/block_id
    equal_fields: meeting_id
    restriction_mode: A
  agenda_item_id:
    type: relation
    to: agenda_item/content_object_id
    on_delete: CASCADE
    equal_fields: meeting_id
    restriction_mode: A
    required: false
  list_of_speakers_id:
    type: relation
    to: list_of_speakers/content_object_id
    required: true
    on_delete: CASCADE
    equal_fields: meeting_id
    restriction_mode: A
  projection_ids:
    type: relation-list
    to: projection/content_object_id
    equal_fields: meeting_id
    on_delete: CASCADE
    restriction_mode: A
  meeting_id:
    type: relation
    to: meeting/motion_block_ids
    required: true
    restriction_mode: A

motion_change_recommendation:
  id:
    type: number
    restriction_mode: A
  rejected:
    type: boolean
    default: false
    restriction_mode: A
  internal:
    type: boolean
    default: false
    restriction_mode: A
  type:
    type: string
    enum:
      - replacement
      - insertion
      - deletion
      - other
    default: replacement
    restriction_mode: A
  other_description:
    type: string
    restriction_mode: A
  line_from:
    type: number
    minimum: 0
    restriction_mode: A
  line_to:
    type: number
    minimum: 0
    restriction_mode: A
  text:
    type: HTMLStrict
    restriction_mode: A
  creation_time:
    type: timestamp
    read_only: true
    restriction_mode: A

  motion_id:
    type: relation
    to: motion/change_recommendation_ids
    required: true
    equal_fields: meeting_id
    restriction_mode: A
  meeting_id:
    type: relation
    to: meeting/motion_change_recommendation_ids
    required: true
    restriction_mode: A

motion_state:
  id:
    type: number
    restriction_mode: A
  name:
    type: string
    required: true
    restriction_mode: A
  weight:
    type: number
    required: true
    restriction_mode: A
  recommendation_label:
    type: string
    restriction_mode: A
  css_class:
    type: string
    enum:
      - grey
      - red
      - green
      - lightblue
      - yellow
    default: lightblue
    required: true
    restriction_mode: A
  restrictions:
    type: string[]
    items:
      enum:
        - motion.can_see_internal
        - motion.can_manage_metadata
        - motion.can_manage
        - is_submitter
    default: []
    restriction_mode: A
  allow_support:
    type: boolean
    default: false
    restriction_mode: A
  allow_create_poll:
    type: boolean
    default: false
    restriction_mode: A
  allow_submitter_edit:
    type: boolean
    default: false
    restriction_mode: A
  set_number:
    type: boolean
    default: true
    restriction_mode: A
  show_state_extension_field:
    type: boolean
    default: false
    restriction_mode: A
  merge_amendment_into_final:
    type: string
    enum:
      - do_not_merge
      - undefined
      - do_merge
    default: undefined
    restriction_mode: A
  show_recommendation_extension_field:
    type: boolean
    default: false
    restriction_mode: A
  allow_motion_forwarding:
    type: boolean
    restriction_mode: A
  set_created_timestamp:
    type: boolean
    restriction_mode: A
  submitter_withdraw_state_id:
    type: relation
    to: motion_state/submitter_withdraw_back_ids
    equal_fields:
      - meeting_id
      - workflow_id
    restriction_mode: A
  submitter_withdraw_back_ids:
    type: relation-list
    to: motion_state/submitter_withdraw_state_id
    equal_fields:
      - meeting_id
      - workflow_id
    restriction_mode: A

  next_state_ids:
    type: relation-list
    to: motion_state/previous_state_ids
    equal_fields:
      - meeting_id
      - workflow_id
    restriction_mode: A
  previous_state_ids:
    type: relation-list
    to: motion_state/next_state_ids
    equal_fields:
      - meeting_id
      - workflow_id
    restriction_mode: A
  motion_ids:
    type: relation-list
    to: motion/state_id
    on_delete: PROTECT
    equal_fields: meeting_id
    restriction_mode: A
  motion_recommendation_ids:
    type: relation-list
    to: motion/recommendation_id
    equal_fields: meeting_id
    restriction_mode: A
  workflow_id:
    type: relation
    to: motion_workflow/state_ids
    required: true
    equal_fields: meeting_id
    restriction_mode: A
  first_state_of_workflow_id:
    type: relation
    to: motion_workflow/first_state_id
    on_delete: PROTECT
    equal_fields: meeting_id
    restriction_mode: A
    required: false
  meeting_id:
    type: relation
    to: meeting/motion_state_ids
    required: true
    restriction_mode: A

motion_workflow:
  id:
    type: number
    restriction_mode: A
  name:
    type: string
    required: true
    restriction_mode: A
  sequential_number:
    type: number
    description: The (positive) serial number of this motion. This number is auto-generated and read-only.
    read_only: true
    required: true
    restriction_mode: A

  state_ids:
    type: relation-list
    to: motion_state/workflow_id
    on_delete: CASCADE
    equal_fields: meeting_id
    restriction_mode: A
  first_state_id:
    type: relation
    to: motion_state/first_state_of_workflow_id
    required: true
    equal_fields: meeting_id
    restriction_mode: A
  default_workflow_meeting_id:
    type: relation
    to: meeting/motions_default_workflow_id
    restriction_mode: A
    required: false
  default_amendment_workflow_meeting_id:
    type: relation
    to: meeting/motions_default_amendment_workflow_id
    restriction_mode: A
    required: false
  default_statute_amendment_workflow_meeting_id:
    type: relation
    to: meeting/motions_default_statute_amendment_workflow_id
    restriction_mode: A
    required: false
  meeting_id:
    type: relation
    to: meeting/motion_workflow_ids
    required: true
    restriction_mode: A

motion_statute_paragraph:
  id:
    type: number
    restriction_mode: A
  title:
    type: string
    required: true
    restriction_mode: A
  text:
    type: HTMLStrict
    restriction_mode: A
  weight:
    type: number
    default: 10000
    restriction_mode: A
  sequential_number:
    type: number
    description: The (positive) serial number of this motion. This number is auto-generated and read-only.
    read_only: true
    required: true
    restriction_mode: A

  motion_ids:
    type: relation-list
    to: motion/statute_paragraph_id
    equal_fields: meeting_id
    restriction_mode: A
  meeting_id:
    type: relation
    to: meeting/motion_statute_paragraph_ids
    required: true
    restriction_mode: A

poll:
  id:
    type: number
    restriction_mode: A
  description:
    type: text
    restriction_mode: A
  title:
    type: string
    required: true
    restriction_mode: A
  type:
    type: string
    required: true
    enum:
      - analog
      - named
      - pseudoanonymous
      - cryptographic
    restriction_mode: A
  backend:
    type: string
    required: True
    default: fast
    enum:
      - long
      - fast
    restriction_mode: A
  is_pseudoanonymized:
    type: boolean
    restriction_mode: A
  pollmethod:
    type: string
    required: true
    enum:
      - "Y"
      - "YN"
      - "YNA"
      - "N"
    restriction_mode: A
  state:
    type: string
    enum:
      - created
      - started
      - finished
      - published
    default: created
    restriction_mode: A
  min_votes_amount:
    type: number
    default: 1
    minimum: 1
    restriction_mode: A
  max_votes_amount:
    type: number
    default: 1
    minimum: 1
    restriction_mode: A
  max_votes_per_option:
    type: number
    default: 1
    minimum: 1
    restriction_mode: A
  global_yes:
    type: boolean
    default: false
    restriction_mode: A
  global_no:
    type: boolean
    default: false
    restriction_mode: A
  global_abstain:
    type: boolean
    default: false
    restriction_mode: A
  onehundred_percent_base:
    type: string
    required: true
    enum:
      - "Y"
      - "YN"
      - "YNA"
      - "N"
      - "valid"
      - "cast"
      - "entitled"
      - "disabled"
    default: disabled
    restriction_mode: A
  votesvalid:
    type: decimal(6)
    restriction_mode: B
  votesinvalid:
    type: decimal(6)
    restriction_mode: B
  votescast:
    type: decimal(6)
    restriction_mode: D
  entitled_users_at_stop:
    type: JSON
    restriction_mode: A
  vote_count:
    type: number
    calculated: true
    description: get it from vote-service, anyway not handled by backend
    restriction_mode: C
  sequential_number:
    type: number
    description: The (positive) serial number of this motion. This number is auto-generated and read-only.
    read_only: true
    required: true
    restriction_mode: A
  crypt_key:
    type: string
    description: base64 public key to cryptographic votes.
    read_only: true
    restriction_mode: A
  crypt_signature:
    type: string
    description: base64 signature of cryptographic_key.
    read_only: true
    restriction_mode: A
  votes_raw:
    type: text
    description: original form of decrypted votes.
    read_only: true
    restriction_mode: B
  votes_signature:
    type: string
    description: base64 signature of votes_raw field.
    read_only: true
    restriction_mode: B
  content_object_id:
    type: generic-relation
    to:
      collections:
        - motion
        - assignment
        - topic
      field: poll_ids
    equal_fields: meeting_id
    restriction_mode: A
    required: true
  option_ids:
    type: relation-list
    to: option/poll_id
    on_delete: CASCADE
    equal_fields: meeting_id
    restriction_mode: A
  global_option_id:
    type: relation
    to: option/used_as_global_option_in_poll_id
    on_delete: CASCADE
    equal_fields: meeting_id
    restriction_mode: A
    required: false
  voted_ids:
    type: relation-list
    to: user/poll_voted_$_ids
    restriction_mode: A
  entitled_group_ids:
    type: relation-list
    to: group/poll_ids
    equal_fields: meeting_id
    restriction_mode: A
  projection_ids:
    type: relation-list
    to: projection/content_object_id
    equal_fields: meeting_id
    on_delete: CASCADE
    restriction_mode: A
  meeting_id:
    type: relation
    to: meeting/poll_ids
    restriction_mode: A
    required: true

option:
  id:
    type: number
    restriction_mode: A
  weight:
    type: number
    default: 10000
    restriction_mode: A
  text:
    type: HTMLStrict
    restriction_mode: A
  "yes":
    type: decimal(6)
    restriction_mode: B
  "no":
    type: decimal(6)
    restriction_mode: B
  abstain:
    type: decimal(6)
    restriction_mode: B

  poll_id:
    type: relation
    to: poll/option_ids
    equal_fields: meeting_id
    restriction_mode: A
    required: false
  used_as_global_option_in_poll_id:
    type: relation
    to: poll/global_option_id
    equal_fields: meeting_id
    restriction_mode: A
    required: false
  vote_ids:
    type: relation-list
    to: vote/option_id
    on_delete: CASCADE
    equal_fields: meeting_id
    restriction_mode: A
  content_object_id:
    type: generic-relation
    to:
      - motion/option_ids
      - user/option_$_ids
    equal_fields: meeting_id
    restriction_mode: A
    required: false
  meeting_id:
    type: relation
    to: meeting/option_ids
    required: true
    restriction_mode: A

vote:
  id:
    type: number
    restriction_mode: A
  weight:
    type: decimal(6)
    restriction_mode: A
  value:
    type: string
    restriction_mode: A
  user_token:
    type: string
    required: true
    restriction_mode: B

  option_id:
    type: relation
    to: option/vote_ids
    equal_fields: meeting_id
    required: true
    restriction_mode: A
  user_id:
    type: relation
    to: user/vote_$_ids
    restriction_mode: A
    required: false
  delegated_user_id:
    type: relation
    to: user/vote_delegated_vote_$_ids
    restriction_mode: A
    required: false
  meeting_id:
    type: relation
    to: meeting/vote_ids
    required: true
    restriction_mode: A

assignment:
  id:
    type: number
    restriction_mode: A
  title:
    type: string
    required: true
    restriction_mode: A
  description:
    type: HTMLStrict
    restriction_mode: A
  open_posts:
    type: number
    minimum: 0
    default: 0
    restriction_mode: A
  phase:
    type: string
    enum:
      - search
      - voting
      - finished
    default: search
    restriction_mode: A
  default_poll_description:
    type: text
    restriction_mode: A
  number_poll_candidates:
    type: boolean
    restriction_mode: A
  sequential_number:
    type: number
    description: The (positive) serial number of this motion. This number is auto-generated and read-only.
    read_only: true
    required: true
    restriction_mode: A

  candidate_ids:
    type: relation-list
    to: assignment_candidate/assignment_id
    on_delete: CASCADE
    equal_fields: meeting_id
    restriction_mode: A
  poll_ids:
    type: relation-list
    to: poll/content_object_id
    on_delete: CASCADE
    equal_fields: meeting_id
    restriction_mode: A
  agenda_item_id:
    type: relation
    to: agenda_item/content_object_id
    on_delete: CASCADE
    equal_fields: meeting_id
    restriction_mode: A
    required: false
  list_of_speakers_id:
    type: relation
    to: list_of_speakers/content_object_id
    required: true
    on_delete: CASCADE
    equal_fields: meeting_id
    restriction_mode: A
  tag_ids:
    type: relation-list
    to: tag/tagged_ids
    equal_fields: meeting_id
    restriction_mode: A
  attachment_ids:
    type: relation-list
    to: mediafile/attachment_ids
    equal_fields: meeting_id
    restriction_mode: A
  projection_ids:
    type: relation-list
    to: projection/content_object_id
    equal_fields: meeting_id
    on_delete: CASCADE
    restriction_mode: A
  meeting_id:
    type: relation
    to: meeting/assignment_ids
    required: true
    restriction_mode: A

assignment_candidate:
  id:
    type: number
    restriction_mode: A
  weight:
    type: number
    default: 10000
    restriction_mode: A

  assignment_id:
    type: relation
    to: assignment/candidate_ids
    equal_fields: meeting_id
    restriction_mode: A
    required: true
  user_id:
    type: relation
    to: user/assignment_candidate_$_ids
    restriction_mode: A
  meeting_id:
    type: relation
    to: meeting/assignment_candidate_ids
    required: true
    restriction_mode: A

# Mediafiles are delivered by the mediafile server with the URL
# `<media-prefix>/media/<meeting_id>/path`
mediafile:
  id:
    type: number
    restriction_mode: A
  title:
    type: string
    description: Title and parent_id must be unique.
    restriction_mode: A
  is_directory:
    type: boolean
    restriction_mode: A
  filesize:
    type: number
    description: In bytes, not the human readable format anymore.
    read_only: true
    restriction_mode: A
  filename:
    type: string
    description: The uploaded filename. Will be used for downloading. Only writeable on create.
    restriction_mode: A
  mimetype:
    type: string
    restriction_mode: A
  pdf_information:
    type: JSON
    restriction_mode: A
  create_timestamp:
    type: timestamp
    restriction_mode: A
  is_public:
    type: boolean
    description: "Calculated field. inherited_access_group_ids == [] can have two causes: cancelling access groups (=> is_public := false) or no access groups at all (=> is_public := true)"
    read_only: true
    required: true
    restriction_mode: A
  token:
    type: string
    restriction_mode: A
  inherited_access_group_ids:
    type: relation-list
    to: group/mediafile_inherited_access_group_ids
    description: Calculated field.
    read_only: true
    restriction_mode: A
  access_group_ids:
    type: relation-list
    to: group/mediafile_access_group_ids
    restriction_mode: A
  parent_id:
    type: relation
    to: mediafile/child_ids
    equal_fields: owner_id
    restriction_mode: A
    required: false
  child_ids:
    type: relation-list
    to: mediafile/parent_id
    equal_fields: owner_id
    restriction_mode: A
  list_of_speakers_id:
    type: relation
    to: list_of_speakers/content_object_id
    on_delete: CASCADE
    restriction_mode: A
    required: false
  projection_ids:
    type: relation-list
    to: projection/content_object_id
    on_delete: CASCADE
    restriction_mode: A
  attachment_ids:
    type: generic-relation-list
    to:
      collections:
        - motion
        - topic
        - assignment
      field: attachment_ids
    restriction_mode: A
  owner_id:
    type: generic-relation
    to:
      - meeting/mediafile_ids
      - organization/mediafile_ids
    restriction_mode: A
    required: true

  # Reverse relations for meetings, if a mediafile is used as a special resource
  used_as_logo_$_in_meeting_id:
    type: template
    fields:
      type: relation
      to: meeting/logo_$_id
      required: false
    restriction_mode: A
  used_as_font_$_in_meeting_id:
    type: template
    fields:
      type: relation
      to: meeting/font_$_id
      required: false
    restriction_mode: A

projector:
  id:
    type: number
    restriction_mode: A
  name:
    type: string
    restriction_mode: A
  scale:
    type: number
    default: 0
    restriction_mode: A
  scroll:
    type: number
    default: 0
    restriction_mode: A
  width:
    type: number
    minimum: 1
    default: 1200
    restriction_mode: A
  aspect_ratio_numerator:
    type: number
    minimum: 1
    default: 16
    restriction_mode: A
  aspect_ratio_denominator:
    type: number
    minimum: 1
    default: 9
    restriction_mode: A
  color:
    type: color
    default: "#000000"
    restriction_mode: A
  background_color:
    type: color
    default: "#ffffff"
    restriction_mode: A
  header_background_color:
    type: color
    default: "#317796"
    restriction_mode: A
  header_font_color:
    type: color
    default: "#f5f5f5"
    restriction_mode: A
  header_h1_color:
    type: color
    default: "#317796"
    restriction_mode: A
  chyron_background_color:
    type: color
    default: "#317796"
    restriction_mode: A
  chyron_font_color:
    type: color
    default: "#ffffff"
    restriction_mode: A
  show_header_footer:
    type: boolean
    default: true
    restriction_mode: A
  show_title:
    type: boolean
    default: true
    restriction_mode: A
  show_logo:
    type: boolean
    default: true
    restriction_mode: A
  show_clock:
    type: boolean
    default: true
    restriction_mode: A
  sequential_number:
    type: number
    description: The (positive) serial number of this motion. This number is auto-generated and read-only.
    read_only: true
    required: true
    restriction_mode: A

  current_projection_ids:
    type: relation-list
    to: projection/current_projector_id
    on_delete: CASCADE
    equal_fields: meeting_id
    restriction_mode: A
  preview_projection_ids:
    type: relation-list
    to: projection/preview_projector_id
    on_delete: CASCADE
    equal_fields: meeting_id
    restriction_mode: A
  history_projection_ids:
    type: relation-list
    to: projection/history_projector_id
    on_delete: CASCADE
    equal_fields: meeting_id
    restriction_mode: A
  used_as_reference_projector_meeting_id:
    type: relation
    to: meeting/reference_projector_id
    restriction_mode: A
    required: false
  used_as_default_$_in_meeting_id:
    type: template
    fields:
      type: relation
      to: meeting/default_projector_$_id
      required: false
    replacement_enum:
      - agenda_all_items
      - topics
      - list_of_speakers
      - current_list_of_speakers
      - motion
      - amendment
      - motion_block
      - assignment
      - user
      - mediafile
      - projector_message
      - projector_countdowns
      - assignment_poll
      - motion_poll
      - poll
    restriction_mode: A
  meeting_id:
    type: relation
    to: meeting/projector_ids
    restriction_mode: A
    required: true

# A projection is a M2M model between an element that is assigned to a
# projector. This element can either be the current one projected, in the
# preview, or in the history, but not more than one once. A projection is
# projector-specific, meaning that once a projection is created for a projector
# and element, these references will not change.
projection:
  id:
    type: number
    restriction_mode: A
  options:
    type: JSON
    restriction_mode: A
  stable:
    type: boolean
    default: false
    restriction_mode: A
  weight:
    type: number
    restriction_mode: A
  type:
    type: string
    restriction_mode: A

  content:
    type: JSON
    calculated: true
    restriction_mode: A

  current_projector_id:
    type: relation
    to: projector/current_projection_ids
    equal_fields: meeting_id
    restriction_mode: A
    required: false
  preview_projector_id:
    type: relation
    to: projector/preview_projection_ids
    equal_fields: meeting_id
    restriction_mode: A
    required: false
  history_projector_id:
    type: relation
    to: projector/history_projection_ids
    equal_fields: meeting_id
    restriction_mode: A
    required: false
  content_object_id:
    type: generic-relation
    to:
      - meeting/projection_ids
      - motion/projection_ids
      - mediafile/projection_ids
      - list_of_speakers/projection_ids
      - motion_block/projection_ids
      - assignment/projection_ids
      - agenda_item/projection_ids
      - topic/projection_ids
      - poll/projection_ids
      - projector_message/projection_ids
      - projector_countdown/projection_ids
      - user/projection_$_ids
    equal_fields: meeting_id
    restriction_mode: A
    required: true
  meeting_id:
    type: relation
    to: meeting/all_projection_ids
    required: true
    restriction_mode: A

projector_message:
  id:
    type: number
    restriction_mode: A
  message:
    type: HTMLStrict
    restriction_mode: A

  projection_ids:
    type: relation-list
    to: projection/content_object_id
    equal_fields: meeting_id
    on_delete: CASCADE
    restriction_mode: A
  meeting_id:
    type: relation
    to: meeting/projector_message_ids
    restriction_mode: A
    required: true

projector_countdown:
  id:
    type: number
    restriction_mode: A
  title:
    type: string
    required: true
    restriction_mode: A
  description:
    type: string
    default: ""
    restriction_mode: A
  default_time:
    type: number
    restriction_mode: A
  countdown_time:
    type: float
    default: 60
    restriction_mode: A
  running:
    type: boolean
    default: false
    restriction_mode: A

  projection_ids:
    type: relation-list
    to: projection/content_object_id
    equal_fields: meeting_id
    on_delete: CASCADE
    restriction_mode: A
  used_as_list_of_speakers_countdown_meeting_id:
    type: relation
    to: meeting/list_of_speakers_countdown_id
    restriction_mode: A
    required: false
  used_as_poll_countdown_meeting_id:
    type: relation
    to: meeting/poll_countdown_id
    restriction_mode: A
    required: false
  meeting_id:
    type: relation
    to: meeting/projector_countdown_ids
    restriction_mode: A
    required: true

chat_group:
  id:
    type: number
    restriction_mode: A
  name:
    type: string
    required: true
    restriction_mode: A
  weight:
    type: number
    default: 10000
    restriction_mode: A
  
  chat_message_ids:
    type: relation-list
    to: chat_message/chat_group_id
    equal_fields: meeting_id
    restriction_mode: A
    on_delete: CASCADE
  read_group_ids:
    type: relation-list
    to: group/read_chat_group_ids
    equal_fields: meeting_id
    restriction_mode: A
  write_group_ids:
    type: relation-list
    to: group/write_chat_group_ids
    equal_fields: meeting_id
    restriction_mode: A
  meeting_id:
    type: relation
    to: meeting/chat_group_ids
    required: true
    restriction_mode: A

chat_message:
  id:
    type: number
    restriction_mode: A
  content:
    type: HTMLStrict 
    required: true
    restriction_mode: A
  created:
    type: timestamp
    required: true
    restriction_mode: A
  meeting_user_id:
    type: relation
    to: meeting_user/chat_message_ids
    restriction_mode: A
    required: true
  chat_group_id:
    type: relation
    to: chat_group/chat_message_ids
    restriction_mode: A
    required: true
  meeting_id:
    type: relation
    to: meeting/chat_message_ids
    required: true
    restriction_mode: A

action_worker:
  id:
    type: number
    restriction_mode: A
  name:
    type: string
    required: true
    restriction_mode: A
  state:
    type: string
    required: true
    enum:
      - running
      - end
      - aborted
    restriction_mode: A
  created:
    type: timestamp
    required: true
    restriction_mode: A
  timestamp:
    type: timestamp
    required: true
    restriction_mode: A
  result:
    type: JSON
    restriction_mode: A<|MERGE_RESOLUTION|>--- conflicted
+++ resolved
@@ -441,13 +441,10 @@
     to: speaker/meeting_user_id
     on_delete: CASCADE
     restriction_mode: A
-<<<<<<< HEAD
-=======
   supported_motion_ids:
     type: relation-list
     to: motion/supporter_ids
     restriction_mode: A
->>>>>>> 437ca08c
   chat_message_ids:
     type: relation-list
     to: chat_message/meeting_user_id
