from typing import Any, Dict

from openslides_backend.permissions.permissions import Permissions
from tests.system.action.base import BaseActionTestCase
from tests.system.util import CountDatastoreCalls


class MotionUpdateActionTest(BaseActionTestCase):
    def setUp(self) -> None:
        super().setUp()
        self.permission_test_models: Dict[str, Dict[str, Any]] = {
            "meeting/1": {"meeting_user_ids": [1]},
            "motion/111": {
                "meeting_id": 1,
                "title": "title_srtgb123",
                "number": "123",
                "text": "<i>test</i>",
                "reason": "<b>test2</b>",
                "modified_final_version": "blablabla",
                "amendment_paragraphs": {"3": "testtesttest"},
                "submitter_ids": [1],
                "state_id": 1,
            },
            "motion_submitter/1": {
                "meeting_id": 1,
                "motion_id": 111,
                "meeting_user_id": 1,
            },
            "meeting_user/1": {
                "meeting_id": 1,
                "user_id": 1,
                "motion_submitter_ids": [1],
            },
            "user/1": {"meeting_user_ids": [1]},
            "motion_state/1": {
                "meeting_id": 1,
                "motion_ids": [111],
                "allow_submitter_edit": True,
            },
        }

    def test_update_correct(self) -> None:
        self.set_models(
            {
                "meeting/1": {"is_active_in_organization_id": 1},
                "motion/111": {
                    "meeting_id": 1,
                    "title": "title_srtgb123",
                    "number": "123",
                    "text": "<i>test</i>",
                    "reason": "<b>test2</b>",
                    "modified_final_version": "blablabla",
                    "amendment_paragraphs": {"3": "testtesttest"},
                },
            }
        )
        with CountDatastoreCalls() as counter:
            response = self.request(
                "motion.update",
                {
                    "id": 111,
                    "title": "title_bDFsWtKL",
                    "number": "124",
                    "text": "text_eNPkDVuq",
                    "reason": "reason_ukWqADfE",
                    "modified_final_version": "mfv_ilVvBsUi",
                    "amendment_paragraphs": {
                        3: "<html>test</html>",
                        4: "</><</>broken>",
                    },
                    "start_line_number": 13,
                },
            )
        self.assert_status_code(response, 200)
        model = self.get_model("motion/111")
        assert model.get("title") == "title_bDFsWtKL"
        assert model.get("number") == "124"
        assert model.get("text") == "text_eNPkDVuq"
        assert model.get("reason") == "reason_ukWqADfE"
        assert model.get("modified_final_version") == "mfv_ilVvBsUi"
        assert model.get("amendment_paragraphs") == {
            "3": "&lt;html&gt;test&lt;/html&gt;",
            "4": "&lt;broken&gt;",
        }
        assert model.get("start_line_number") == 13
        self.assert_history_information("motion/111", ["Motion updated"])
        assert counter.calls == 3

    def test_update_wrong_id(self) -> None:
        self.set_models(
            {
                "meeting/1": {"is_active_in_organization_id": 1},
                "motion/111": {
                    "meeting_id": 1,
                    "title": "title_srtgb123",
                    "number": "123",
                    "text": "<i>test</i>",
                    "reason": "<b>test2</b>",
                    "modified_final_version": "blablabla",
                },
            }
        )
        response = self.request("motion.update", {"id": 112, "number": "999"})
        self.assert_status_code(response, 400)
        model = self.get_model("motion/111")
        assert model.get("number") == "123"

    def test_update_text_without_previous(self) -> None:
        self.set_models(
            {
                "meeting/1": {"is_active_in_organization_id": 1},
                "motion/111": {
                    "meeting_id": 1,
                    "title": "title_srtgb123",
                    "number": "123",
                    "reason": "<b>test2</b>",
                },
            }
        )
        response = self.request(
            "motion.update",
            {
                "id": 111,
                "title": "title_bDFsWtKL",
                "number": "124",
                "text": "text_eNPkDVuq",
                "reason": "reason_ukWqADfE",
            },
        )
        self.assert_status_code(response, 400)
        self.assertIn(
            "Cannot update text, because it was not set in the old values.",
            response.json["message"],
        )

    def test_update_amendment_paragraphs_without_previous(self) -> None:
        self.set_models(
            {
                "meeting/1": {"is_active_in_organization_id": 1},
                "motion/111": {
                    "meeting_id": 1,
                    "title": "title_srtgb123",
                    "number": "123",
                    "modified_final_version": "blablabla",
                },
            }
        )
        response = self.request(
            "motion.update",
            {
                "id": 111,
                "title": "title_bDFsWtKL",
                "number": "124",
                "amendment_paragraphs": {3: "<html>test</html>"},
            },
        )
        self.assert_status_code(response, 400)
        self.assertIn(
            "Cannot update amendment_paragraphs, because it was not set in the old values.",
            response.json["message"],
        )

    def test_update_required_reason(self) -> None:
        self.set_models(
            {
                "meeting/77": {
                    "name": "name_TZRIHsSD",
                    "motions_reason_required": True,
                    "is_active_in_organization_id": 1,
                },
                "motion/111": {
                    "title": "title_srtgb123",
                    "number": "123",
                    "modified_final_version": "blablabla",
                    "meeting_id": 77,
                    "reason": "balblabla",
                },
            }
        )
        response = self.request(
            "motion.update",
            {
                "id": 111,
                "title": "title_bDFsWtKL",
                "number": "124",
                "reason": "",
            },
        )
        self.assert_status_code(response, 400)
        self.assertIn("Reason is required to update.", response.json["message"])

    def test_update_correct_2(self) -> None:
        self.set_models(
            {
                "meeting/2538": {
                    "name": "name_jkPIYjFz",
                    "is_active_in_organization_id": 1,
                },
                "motion/111": {
                    "meeting_id": 2538,
                },
                "motion_category/4": {
                    "meeting_id": 2538,
                    "name": "name_GdPzDztT",
                    "motion_ids": [],
                },
                "motion_block/51": {
                    "meeting_id": 2538,
                    "title": "title_ddyvpXch",
                    "motion_ids": [],
                },
                "motion/112": {
                    "meeting_id": 2538,
                },
            }
        )

        with CountDatastoreCalls() as counter:
            response = self.request(
                "motion.update",
                {
                    "id": 111,
                    "state_extension": "ext [motion/112] [motion/113]",
                    "recommendation_extension": "ext [motion/112] [motion/113]",
                    "category_id": 4,
                    "block_id": 51,
                    "supporter_meeting_user_ids": [],
                    "tag_ids": [],
                    "attachment_ids": [],
                },
            )
        self.assert_status_code(response, 200)
        model = self.get_model("motion/111")
        assert model.get("state_extension") == "ext [motion/112] [motion/113]"
        assert model.get("recommendation_extension") == "ext [motion/112] [motion/113]"
        assert model.get("category_id") == 4
        assert model.get("block_id") == 51
        assert model.get("supporter_meeting_user_ids") == []
        assert model.get("tag_ids") == []
        assert model.get("attachment_ids") == []
        # motion/113 does not exist and should therefore not be present in the relations
        assert model.get("state_extension_reference_ids") == ["motion/112"]
        assert model.get("recommendation_extension_reference_ids") == ["motion/112"]
        self.assert_history_information(
            "motion/111",
            [
                "Supporters changed",
                "Category set to {}",
                "motion_category/4",
                "Motion block set to {}",
                "motion_block/51",
                "Motion updated",
            ],
        )
        assert counter.calls == 14

    def test_update_workflow_id(self) -> None:
        self.set_models(
            {
                "meeting/2538": {
                    "name": "name_jkPIYjFz",
                    "is_active_in_organization_id": 1,
                },
                "motion/111": {
                    "meeting_id": 2538,
                    "state_id": 88,
                    "recommendation_id": 88,
                },
                "motion_workflow/22": {"name": "name_workflow_22", "meeting_id": 2538},
                "motion_state/88": {
                    "name": "name_blaglup",
                    "meeting_id": 2538,
                    "workflow_id": 22,
                    "motion_ids": [111],
                    "motion_recommendation_ids": [111],
                },
                "motion_state/23": {
                    "name": "name_state_23",
                    "meeting_id": 2538,
                    "motion_ids": [],
                    "set_created_timestamp": True,
                },
                "motion_workflow/35": {
                    "name": "name_workflow_35",
                    "first_state_id": 23,
                    "meeting_id": 2538,
                },
            }
        )
        response = self.request("motion.update", {"id": 111, "workflow_id": 35})
        self.assert_status_code(response, 200)
        model = self.get_model("motion/111")
        assert model.get("state_id") == 23
        assert model.get("recommendation_id") is None
        assert model.get("created")

    def test_update_workflow_id_no_change(self) -> None:
        self.set_models(
            {
                "meeting/2538": {
                    "name": "name_jkPIYjFz",
                    "is_active_in_organization_id": 1,
                },
                "motion/111": {
                    "meeting_id": 2538,
                    "state_id": 88,
                    "recommendation_id": 88,
                },
                "motion_workflow/22": {"name": "name_workflow_22", "meeting_id": 2538},
                "motion_state/88": {
                    "name": "name_blaglup",
                    "meeting_id": 2538,
                    "workflow_id": 22,
                    "motion_ids": [111],
                    "motion_recommendation_ids": [111],
                    "set_created_timestamp": True,
                },
            }
        )
        response = self.request("motion.update", {"id": 111, "workflow_id": 22})
        self.assert_status_code(response, 200)
        model = self.get_model("motion/111")
        assert model.get("state_id") == 88
        assert model.get("recommendation_id") == 88
        assert not model.get("created")

    def test_update_wrong_id_2(self) -> None:
        self.create_model("motion/111")
        response = self.request(
            "motion.update_metadata", {"id": 112, "state_extension": "ext_Xcdfgee"}
        )
        self.assert_status_code(response, 400)
        model = self.get_model("motion/111")
        assert model.get("state_extension") is None

    def test_update_metadata_missing_motion(self) -> None:
        self.set_models(
            {
                "meeting/2538": {
                    "name": "name_jkPIYjFz",
                    "is_active_in_organization_id": 1,
                },
                "motion/111": {"meeting_id": 2538},
                "motion_category/4": {"name": "name_GdPzDztT", "meeting_id": 2538},
                "motion_block/51": {"title": "title_ddyvpXch", "meeting_id": 2538},
            }
        )

        response = self.request(
            "motion.update",
            {
                "id": 111,
                "state_extension": "test_blablab_noon",
                "recommendation_extension": "ext_sldennt [motion/112]",
                "category_id": 4,
                "block_id": 51,
                "supporter_meeting_user_ids": [],
                "tag_ids": [],
                "attachment_ids": [],
            },
        )
        self.assert_status_code(response, 200)
        model = self.get_model("motion/111")
        assert model.get("recommendation_extension_reference_ids") == []

    def test_meeting_missmatch(self) -> None:
        self.set_models(
            {
                "meeting/1": {
                    "name": "name_GDZvcjPK",
                    "is_active_in_organization_id": 1,
                },
                "meeting/2": {
                    "name": "name_Rwvrqaqj",
                    "is_active_in_organization_id": 1,
                },
                "motion/1": {"meeting_id": 1},
                "motion/2": {"meeting_id": 2},
            }
        )
        response = self.request(
            "motion.update",
            {
                "id": 1,
                "recommendation_extension": "blablabla [motion/2] blablabla",
            },
        )
        self.assert_status_code(response, 400)
        assert (
            "The following models do not belong to meeting 1: ['motion/2']"
            in response.json.get("message", "")
        )

    def test_only_motion_allowed(self) -> None:
        self.set_models(
            {
                "meeting/1": {
                    "is_active_in_organization_id": 1,
                },
                "motion/1": {"meeting_id": 1},
            }
        )
        response = self.request(
            "motion.update",
            {
                "id": 1,
                "recommendation_extension": "blablabla [assignment/1] blablabla",
            },
        )
        self.assert_status_code(response, 400)
        assert "Found assignment/1 but only motion is allowed." in response.json.get(
            "message", ""
        )

    def test_reset_recommendation_extension(self) -> None:
        self.set_models(
            {
                "meeting/1": {
                    "is_active_in_organization_id": 1,
                },
                "motion/1": {"meeting_id": 1},
                "motion/2": {"meeting_id": 1},
            }
        )
        response = self.request(
            "motion.update",
            {
                "id": 1,
                "recommendation_extension": "[motion/2]",
            },
        )
        self.assert_status_code(response, 200)
        self.assert_model_exists(
            "motion/1", {"recommendation_extension_reference_ids": ["motion/2"]}
        )
        self.assert_model_exists(
            "motion/2", {"referenced_in_motion_recommendation_extension_ids": [1]}
        )
        response = self.request(
            "motion.update",
            {
                "id": 1,
                "recommendation_extension": "",
            },
        )
        self.assert_model_exists(
            "motion/1", {"recommendation_extension_reference_ids": []}
        )
        self.assert_model_exists(
            "motion/2", {"referenced_in_motion_recommendation_extension_ids": []}
        )

    def test_update_no_permissions(self) -> None:
        self.create_meeting()
        self.user_id = self.create_user("user")
        self.login(self.user_id)
        self.set_user_groups(self.user_id, [3])
        self.permission_test_models["motion_state/1"]["allow_submitter_edit"] = False
        self.set_models(self.permission_test_models)
        response = self.request(
            "motion.update",
            {
                "id": 111,
                "title": "title_bDFsWtKL",
                "text": "text_eNPkDVuq",
                "reason": "reason_ukWqADfE",
            },
        )
        self.assert_status_code(response, 403)
        assert "Forbidden fields: title, text, reason" in response.json["message"]

    def test_update_permission(self) -> None:
        self.base_permission_test(
            self.permission_test_models,
            "motion.update",
            {
                "id": 111,
                "title": "title_bDFsWtKL",
                "text": "text_eNPkDVuq",
                "reason": "reason_ukWqADfE",
            },
            Permissions.Motion.CAN_MANAGE,
        )

    def test_update_permission_metadata_no_wl(self) -> None:
        self.create_meeting()
        self.user_id = self.create_user("user")
        self.login(self.user_id)
        self.set_models(self.permission_test_models)
        self.set_user_groups(self.user_id, [3])
        self.set_group_permissions(3, [Permissions.Motion.CAN_MANAGE_METADATA])
        response = self.request(
            "motion.update",
            {
                "id": 111,
                "title": "title_bDFsWtKL",
                "text": "text_eNPkDVuq",
                "reason": "reason_ukWqADfE",
            },
        )
        self.assert_status_code(response, 403)
        assert "Forbidden fields:" in response.json["message"]
        self.assert_model_exists(
            "meeting_user/2", {"meeting_id": 1, "user_id": 2, "group_ids": [3]}
        )

    def test_update_permission_metadata_and_wl(self) -> None:
        self.create_meeting()
        self.user_id = self.create_user("user")
        self.login(self.user_id)
        self.set_user_groups(self.user_id, [3])
        self.set_group_permissions(3, [Permissions.Motion.CAN_MANAGE_METADATA])
        self.set_models(self.permission_test_models)
        self.set_models(
            {
                "motion_category/2": {"meeting_id": 1, "name": "test"},
<<<<<<< HEAD
                "meeting_user/1": {"user_id": 2},
=======
                "motion_block/4": {"meeting_id": 1, "title": "blocky"},
                "tag/3": {"meeting_id": 1, "name": "bla"},
>>>>>>> 82394757
            }
        )
        response = self.request(
            "motion.update",
            {
                "id": 111,
                "category_id": 2,
                "state_extension": "testtesttest",
                "tag_ids": [3],
                "block_id": 4,
            },
        )
        self.assert_status_code(response, 200)

    def test_update_permission_submitter_and_wl(self) -> None:
        self.create_meeting()
        self.user_id = self.create_user("user")
        self.login(self.user_id)
        self.set_user_groups(self.user_id, [3])
        self.permission_test_models["motion_submitter/1"]["meeting_user_id"] = 2
        self.permission_test_models["meeting_user/2"] = {
            "meeting_id": 1,
            "user_id": self.user_id,
            "motion_submitter_ids": [1],
        }
        self.permission_test_models[f"user/{self.user_id}"] = {"meeting_user_ids": [2]}
        self.set_models(self.permission_test_models)
        response = self.request(
            "motion.update",
            {
                "id": 111,
                "title": "title_bDFsWtKL",
                "text": "text_eNPkDVuq",
                "reason": "reason_ukWqADfE",
            },
        )
        self.assert_status_code(response, 200)

    def test_update_permission_metadata_and_submitter(self) -> None:
        self.create_meeting()
        self.user_id = self.create_user("user")
        self.login(self.user_id)
        self.set_user_groups(self.user_id, [3])
        self.set_group_permissions(3, [Permissions.Motion.CAN_MANAGE_METADATA])
        self.permission_test_models["motion_submitter/1"]["meeting_user_id"] = 1
        self.permission_test_models["meeting_user/1"] = {
            "meeting_id": 1,
            "user_id": self.user_id,
            "motion_submitter_ids": [1],
        }
        self.permission_test_models[f"user/{self.user_id}"] = {"meeting_user_ids": [1]}
        self.set_models(self.permission_test_models)
        self.set_models({"motion_category/2": {"meeting_id": 1, "name": "test"}})
        response = self.request(
            "motion.update",
            {
                "id": 111,
                "title": "title_bDFsWtKL",
                "text": "text_eNPkDVuq",
                "reason": "reason_ukWqADfE",
                "category_id": 2,
            },
        )
        self.assert_status_code(response, 200)

    def test_update_check_not_unique_number(self) -> None:
        self.set_models(
            {
                "meeting/1": {
                    "name": "name_uZXBoHMp",
                    "is_active_in_organization_id": 1,
                },
                "motion/1": {"meeting_id": 1, "number": "T001"},
                "motion/2": {"meeting_id": 1, "number": "A001"},
            }
        )
        response = self.request(
            "motion.update",
            {
                "id": 1,
                "number": "A001",
            },
        )
        self.assert_status_code(response, 400)
        assert "Number is not unique." in response.json["message"]<|MERGE_RESOLUTION|>--- conflicted
+++ resolved
@@ -506,20 +506,16 @@
 
     def test_update_permission_metadata_and_wl(self) -> None:
         self.create_meeting()
+        self.set_models(self.permission_test_models)
         self.user_id = self.create_user("user")
         self.login(self.user_id)
         self.set_user_groups(self.user_id, [3])
         self.set_group_permissions(3, [Permissions.Motion.CAN_MANAGE_METADATA])
-        self.set_models(self.permission_test_models)
         self.set_models(
             {
                 "motion_category/2": {"meeting_id": 1, "name": "test"},
-<<<<<<< HEAD
-                "meeting_user/1": {"user_id": 2},
-=======
                 "motion_block/4": {"meeting_id": 1, "title": "blocky"},
                 "tag/3": {"meeting_id": 1, "name": "bla"},
->>>>>>> 82394757
             }
         )
         response = self.request(
