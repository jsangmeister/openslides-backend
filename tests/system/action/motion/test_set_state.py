--- conflicted
+++ resolved
@@ -8,55 +8,12 @@
 class MotionSetStateActionTest(BaseActionTestCase):
     def setUp(self) -> None:
         super().setUp()
-<<<<<<< HEAD
-        self.permission_test_models: Dict[str, Dict[str, Any]] = {
-            "motion_state/76": {
-                "meeting_id": 1,
-                "name": "test0",
-                "motion_ids": [],
-                "next_state_ids": [77],
-                "previous_state_ids": [],
-                "allow_submitter_edit": True,
-            },
-            "motion_state/77": {
-                "meeting_id": 1,
-                "name": "test1",
-                "motion_ids": [22],
-                "first_state_of_workflow_id": 76,
-                "next_state_ids": [],
-                "previous_state_ids": [76],
-                "allow_submitter_edit": True,
-            },
-            "motion/22": {
-                "meeting_id": 1,
-                "title": "test1",
-                "state_id": 77,
-                "number_value": 23,
-                "submitter_ids": [12],
-            },
-            "motion_submitter/12": {
-                "meeting_id": 1,
-                "motion_id": 22,
-                "meeting_user_id": 1,
-            },
-            "meeting_user/1": {
-                "meeting_id": 1,
-                "user_id": 1,
-                "submitted_motion_ids": [12],
-            },
-            "meeting/1": {"meeting_user_ids": [1]},
-            "user/1": {"meeting_user_ids": [1]},
-        }
-
-    def test_set_state_correct_previous_state(self) -> None:
-        check_time = round(time.time())
-=======
->>>>>>> 89e7350e
         self.set_models(
             {
                 "meeting/1": {
                     "is_active_in_organization_id": 1,
                     "motion_submitter_ids": [12],
+                    "meeting_user_ids": [1],
                 },
                 "motion_state/76": {
                     "meeting_id": 1,
@@ -79,12 +36,14 @@
                 "motion_submitter/12": {
                     "meeting_id": 1,
                     "motion_id": 22,
+                    "meeting_user_id": 1,
+                },
+                "meeting_user/1": {
+                    "meeting_id": 1,
                     "user_id": 1,
-                },
-                "user/1": {
-                    "submitted_motion_$_ids": ["1"],
-                    "submitted_motion_$1_ids": [12],
-                },
+                    "submitted_motion_ids": [12],
+                },
+                "user/1": {"meeting_user_ids": [1]},
             }
         )
 
@@ -126,47 +85,14 @@
     def test_set_state_wrong_not_in_next_or_previous(self) -> None:
         self.set_models(
             {
-<<<<<<< HEAD
-                "meeting/222": {
-                    "name": "name_SNLGsvIV",
-                    "is_active_in_organization_id": 1,
-                    "motion_submitter_ids": [12],
-                    "meeting_user_ids": [1],
-                },
-=======
->>>>>>> 89e7350e
                 "motion_state/76": {
                     "next_state_ids": [],
                 },
                 "motion_state/77": {
                     "previous_state_ids": [],
-<<<<<<< HEAD
-                    "allow_submitter_edit": True,
-                },
-                "motion/22": {
-                    "meeting_id": 222,
-                    "title": "test1",
-                    "state_id": 77,
-                    "submitter_ids": [12],
-                },
-                "motion_submitter/12": {
-                    "meeting_id": 222,
-                    "motion_id": 22,
-                    "meeting_user_id": 1,
                 },
                 "user/1": {
                     "organization_management_level": None,
-                    "meeting_user_ids": [1],
-                },
-                "meeting_user/1": {
-                    "meeting_id": 222,
-                    "user_id": 1,
-                    "submitted_motion_ids": [12],
-=======
-                },
-                "user/1": {
-                    "organization_management_level": None,
->>>>>>> 89e7350e
                 },
             }
         )
@@ -299,20 +225,6 @@
         )
 
     def test_set_state_permission_submitter(self) -> None:
-<<<<<<< HEAD
-        self.create_meeting()
-        self.user_id = self.create_user("user")
-        self.login(self.user_id)
-        self.permission_test_models["motion_submitter/12"]["meeting_user_id"] = 2
-        self.permission_test_models["meeting_user/2"] = {
-            "meeting_id": 1,
-            "user_id": self.user_id,
-            "submitted_motion_ids": [12],
-        }
-        self.permission_test_models[f"user/{self.user_id}"] = {"meeting_user_ids": [2]}
-        self.set_models(self.permission_test_models)
-        self.set_user_groups(self.user_id, [3])
-=======
         self.set_models(
             {
                 "user/1": {
@@ -320,31 +232,10 @@
                 },
             }
         )
->>>>>>> 89e7350e
         response = self.request("motion.set_state", {"id": 22, "state_id": 76})
         self.assert_status_code(response, 200)
 
     def test_set_state_permission_submitter_and_withdraw(self) -> None:
-<<<<<<< HEAD
-        self.create_meeting()
-        self.user_id = self.create_user("user")
-        self.login(self.user_id)
-        self.permission_test_models["motion_submitter/12"]["meeting_user_id"] = 2
-        self.permission_test_models["meeting_user/2"] = {
-            "meeting_id": 1,
-            "user_id": self.user_id,
-            "submitted_motion_ids": [12],
-        }
-        self.permission_test_models[f"user/{self.user_id}"] = {"meeting_user_ids": [2]}
-        self.permission_test_models["motion_state/76"]["allow_submitter_edit"] = False
-        self.permission_test_models["motion_state/77"]["allow_submitter_edit"] = False
-        self.permission_test_models["motion_state/77"][
-            "submitter_withdraw_state_id"
-        ] = 76
-        self.set_models(self.permission_test_models)
-        self.set_user_groups(self.user_id, [3])
-        self.set_group_permissions(3, [Permissions.Motion.CAN_SEE])
-=======
         self.set_models(
             {
                 "motion_state/76": {
@@ -367,7 +258,6 @@
                 },
             }
         )
->>>>>>> 89e7350e
         response = self.request("motion.set_state", {"id": 22, "state_id": 76})
         self.assert_status_code(response, 200)
 
