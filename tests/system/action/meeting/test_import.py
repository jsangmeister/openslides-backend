--- conflicted
+++ resolved
@@ -2141,12 +2141,11 @@
         with CountDatastoreCalls(verbose=True) as counter:
             response = self.request("meeting.import", data)
         self.assert_status_code(response, 200)
-<<<<<<< HEAD
-        assert counter.calls == 7
-=======
         assert counter.calls == 3
-        self.assert_model_exists("user/1", {"group_$_ids": ["2"], "group_$2_ids": [2]})
->>>>>>> 3a2be359
+        self.assert_model_exists("user/1", {"meeting_user_ids": [2]})
+        self.assert_model_exists(
+            "meeting_user/2", {"user_id": 1, "meeting_id": 2, "group_ids": [2]}
+        )
         meeting = self.assert_model_exists(
             "meeting/2",
             {
