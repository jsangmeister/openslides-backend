from collections import defaultdict
from copy import deepcopy
from typing import Any, cast
from unittest.mock import MagicMock

import pytest

from openslides_backend.action.action_handler import ActionHandler
from openslides_backend.action.action_worker import gunicorn_post_request
from openslides_backend.action.relations.relation_manager import RelationManager
from openslides_backend.action.util.action_type import ActionType
from openslides_backend.action.util.actions_map import actions_map
from openslides_backend.action.util.crypto import get_random_string
from openslides_backend.action.util.typing import ActionResults, Payload
from openslides_backend.http.views.action_view import ActionView
from openslides_backend.permissions.management_levels import OrganizationManagementLevel
from openslides_backend.permissions.permissions import Permission
from openslides_backend.services.datastore.commands import GetManyRequest
from openslides_backend.services.datastore.with_database_context import (
    with_database_context,
)
from openslides_backend.shared.exceptions import AuthenticationException
from openslides_backend.shared.filters import FilterOperator
from openslides_backend.shared.interfaces.wsgi import WSGIApplication
from openslides_backend.shared.patterns import FullQualifiedId
from openslides_backend.shared.typing import HistoryInformation
from openslides_backend.shared.util import ONE_ORGANIZATION_FQID
from tests.system.action.util import get_internal_auth_header
from tests.system.base import BaseSystemTestCase
from tests.system.util import create_action_test_application, get_route_path
from tests.util import Response

from .mock_gunicorn_gthread_worker import MockGunicornThreadWorker

DEFAULT_PASSWORD = "password"
ACTION_URL = get_route_path(ActionView.action_route)
ACTION_URL_INTERNAL = get_route_path(ActionView.internal_action_route)
ACTION_URL_SEPARATELY = get_route_path(ActionView.action_route, "handle_separately")


class BaseActionTestCase(BaseSystemTestCase):
    def setUp(self) -> None:
        super().setUp()
        ActionHandler.MAX_RETRY = 1

    def reset_redis(self) -> None:
        # access auth database directly to reset it
        redis = self.auth.auth_handler.database.redis
        prefix = ":".join(
            (
                self.auth.auth_handler.database.AUTH_PREFIX,
                self.auth.auth_handler.TOKEN_DB_KEY,
            )
        )
        for key in redis.keys():
            if key.decode().startswith(prefix):
                redis.delete(key)

    def get_application(self) -> WSGIApplication:
        return create_action_test_application()

    def request(
        self,
        action: str,
        data: dict[str, Any],
        anonymous: bool = False,
        lang: str | None = None,
        internal: bool | None = None,
    ) -> Response:
        return self.request_multi(
            action,
            [data],
            anonymous=anonymous,
            lang=lang,
            internal=internal,
        )

    def request_multi(
        self,
        action: str,
        data: list[dict[str, Any]],
        anonymous: bool = False,
        lang: str | None = None,
        internal: bool | None = None,
    ) -> Response:
        ActionClass = actions_map.get(action)
        if internal is None:
            internal = bool(
                ActionClass and ActionClass.action_type != ActionType.PUBLIC
            )
        response = self.request_json(
            [
                {
                    "action": action,
                    "data": data,
                }
            ],
            anonymous=anonymous,
            lang=lang,
            internal=internal,
        )
        if response.status_code == 200:
            results = response.json.get("results", [])
            assert len(results) == 1
            assert results[0] is None or len(results[0]) == len(data)
        return response

    def request_json(
        self,
        payload: Payload,
        anonymous: bool = False,
        lang: str | None = None,
        internal: bool = False,
        atomic: bool = True,
    ) -> Response:
        client = self.client if not anonymous else self.anon_client
        headers = {}
        if lang:
            headers["Accept-Language"] = lang
        if internal and atomic:
            url = ACTION_URL_INTERNAL
            headers.update(get_internal_auth_header())
        elif atomic:
            url = ACTION_URL
        elif not internal:
            url = ACTION_URL_SEPARATELY
        else:
            raise NotImplementedError("Cannot send internal non-atomic requests.")
        response = client.post(url, json=payload, headers=headers)
        if response.status_code == 202:
            gunicorn_post_request(
                MockGunicornThreadWorker(),
                None,  # type: ignore
                None,  # type: ignore
                response,
            )
        return response

    def execute_action_internally(
        self, action_name: str, data: dict[str, Any], user_id: int = 0
    ) -> ActionResults | None:
        """
        Shorthand to execute an action internally where all permissions etc. are ignored.
        Useful when an action is just execute for the end result and not for testing it.
        """
        ActionClass = actions_map[action_name]
        action = ActionClass(
            self.services,
            self.datastore,
            RelationManager(self.datastore),
            MagicMock(),
            MagicMock(),
        )
        action_data = deepcopy(data)
        with self.datastore.get_database_context():
            write_request, result = action.perform(
                [action_data], user_id, internal=True
            )
        if write_request:
            self.datastore.write(write_request)
        self.datastore.reset()
        return result

    def create_meeting(self, base: int = 1) -> None:
        """
        Creates meeting with id 1, committee 60 and groups with ids 1, 2, 3 by default.
        With base you can setup other meetings, but be cautious because of group-ids
        The groups have no permissions and no users by default.
        """
        committee_id = base + 59
        self.set_models(
            {
                f"meeting/{base}": {
                    "group_ids": [base, base + 1, base + 2],
                    "default_group_id": base,
                    "admin_group_id": base + 1,
                    "motions_default_workflow_id": base,
                    "committee_id": committee_id,
                    "is_active_in_organization_id": 1,
                },
                f"group/{base}": {
                    "meeting_id": base,
                    "default_group_for_meeting_id": base,
                    "name": f"group{base}",
                },
                f"group/{base+1}": {
                    "meeting_id": base,
                    "admin_group_for_meeting_id": base,
                    "name": f"group{base+1}",
                },
                f"group/{base+2}": {
                    "meeting_id": base,
                    "name": f"group{base+2}",
                },
                f"motion_workflow/{base}": {
                    "meeting_id": base,
                    "default_workflow_meeting_id": base,
                    "state_ids": [base],
                    "first_state_id": base,
                },
                f"motion_state/{base}": {
                    "meeting_id": base,
                    "workflow_id": base,
                    "first_state_of_workflow_id": base,
                },
                f"committee/{committee_id}": {
                    "organization_id": 1,
                    "name": f"Commitee{committee_id}",
                    "meeting_ids": [base],
                },
                ONE_ORGANIZATION_FQID: {
                    "limit_of_meetings": 0,
                    "active_meeting_ids": [base],
                    "enable_electronic_voting": True,
                },
            }
        )

    def set_anonymous(self, enable: bool = True, meeting_id: int = 1) -> None:
        self.set_models({f"meeting/{meeting_id}": {"enable_anonymous": enable}})

    def set_organization_management_level(
        self, level: OrganizationManagementLevel | None, user_id: int = 1
    ) -> None:
        self.update_model(f"user/{user_id}", {"organization_management_level": level})

    def set_committee_management_level(
        self, committee_ids: list[int], user_id: int = 1
    ) -> None:
        d1 = {
            "committee_ids": committee_ids,
            "committee_management_ids": committee_ids,
        }

        self.set_models({f"user/{user_id}": d1})

    def add_group_permissions(
        self, group_id: int, permissions: list[Permission]
    ) -> None:
        group = self.get_model(f"group/{group_id}")
        self.set_group_permissions(group_id, group.get("permissions", []) + permissions)

    def remove_group_permissions(
        self, group_id: int, permissions: list[Permission]
    ) -> None:
        group = self.get_model(f"group/{group_id}")
        new_perms = [p for p in group.get("permissions", []) if p not in permissions]
        self.set_group_permissions(group_id, new_perms)

    def set_group_permissions(
        self, group_id: int, permissions: list[Permission]
    ) -> None:
        self.update_model(f"group/{group_id}", {"permissions": permissions})

    def create_user(
        self,
        username: str,
        group_ids: list[int] = [],
        organization_management_level: OrganizationManagementLevel | None = None,
    ) -> int:
        """
        Create a user with the given username, groups and organization management level.
        """
        partitioned_groups = self._fetch_groups(group_ids)
        id = 1
        while f"user/{id}" in self.created_fqids:
            id += 1
        self.set_models(
            {
                f"user/{id}": self._get_user_data(
                    username, partitioned_groups, organization_management_level
                ),
            }
        )
        self.set_user_groups(id, group_ids)
        return id

    def _get_user_data(
        self,
        username: str,
        partitioned_groups: dict[int, list[dict[str, Any]]] = {},
        organization_management_level: OrganizationManagementLevel | None = None,
    ) -> dict[str, Any]:
        return {
            "username": username,
            "organization_management_level": organization_management_level,
            "is_active": True,
            "default_password": DEFAULT_PASSWORD,
            "password": self.auth.hash(DEFAULT_PASSWORD),
            "meeting_ids": list(partitioned_groups.keys()),
        }

    def create_user_for_meeting(self, meeting_id: int) -> int:
        meeting = self.get_model(f"meeting/{meeting_id}")
        if not meeting.get("default_group_id"):
            id = self.datastore.reserve_id("group")
            self.set_models(
                {
                    f"meeting/{meeting_id}": {
                        "group_ids": meeting.get("group_ids", []) + [id],
                        "default_group_id": id,
                    },
                    f"group/{id}": {
                        "meeting_id": meeting_id,
                        "default_group_for_meeting_id": meeting_id,
                    },
                }
            )
            meeting["default_group_id"] = id
        user_id = self.create_user("user_" + get_random_string(6))
        self.set_user_groups(user_id, [meeting["default_group_id"]])
        self.update_model(
            f"meeting/{meeting_id}",
            {"user_ids": list(set(meeting.get("user_ids", []) + [user_id]))},
        )
        return user_id

    @with_database_context
    def set_user_groups(self, user_id: int, group_ids: list[int]) -> None:
        assert isinstance(group_ids, list)
        groups = self.datastore.get_many(
            [
                GetManyRequest(
                    "group",
                    group_ids,
                    ["id", "meeting_id", "meeting_user_ids"],
                )
            ],
            lock_result=False,
        )["group"]
        meeting_ids: list[int] = list({v["meeting_id"] for v in groups.values()})
        filtered_result = self.datastore.filter(
            "meeting_user",
            FilterOperator("user_id", "=", user_id),
            ["id", "user_id", "meeting_id", "group_ids"],
            lock_result=False,
        )
        meeting_users: dict[int, dict[str, Any]] = {
            data["meeting_id"]: dict(data)
            for data in filtered_result.values()
            if data["meeting_id"] in meeting_ids
        }
        last_meeting_user_id = max(
            [
                int(k[1])
                for key in self.created_fqids
                if (k := key.split("/"))[0] == "meeting_user"
            ]
            or [0]
        )
        meeting_users_new = {
            meeting_id: {
                "id": (last_meeting_user_id := last_meeting_user_id + 1),  # noqa: F841
                "user_id": user_id,
                "meeting_id": meeting_id,
                "group_ids": [],
            }
            for meeting_id in meeting_ids
            if meeting_id not in meeting_users
        }
        meeting_users.update(meeting_users_new)
        meetings = self.datastore.get_many(
            [
                GetManyRequest(
                    "meeting",
                    meeting_ids,
                    ["id", "meeting_user_ids", "user_ids"],
                )
            ],
            lock_result=False,
        )["meeting"]
        user = self.datastore.get(
            f"user/{user_id}",
            ["user_meeting_ids", "meeting_ids"],
            lock_result=False,
            use_changed_models=False,
        )

        def add_to_list(where: dict[str, Any], key: str, what: int) -> None:
            if key in where and where.get(key):
                if what not in where[key]:
                    where[key].append(what)
            else:
                where[key] = [what]

        for group in groups.values():
            meeting_id = group["meeting_id"]
            meeting_user_id = meeting_users[meeting_id]["id"]
            meetings[meeting_id]["id"] = meeting_id
            add_to_list(meeting_users[meeting_id], "group_ids", group["id"])
            add_to_list(group, "meeting_user_ids", meeting_user_id)
            add_to_list(meetings[meeting_id], "meeting_user_ids", meeting_user_id)
            add_to_list(meetings[meeting_id], "user_ids", user_id)
            add_to_list(user, "meeting_user_ids", meeting_user_id)
            add_to_list(user, "meeting_ids", meeting_id)
        self.set_models(
            {
                f"user/{user_id}": user,
                **{f"meeting_user/{mu['id']}": mu for mu in meeting_users.values()},
                **{f"group/{group['id']}": group for group in groups.values()},
                **{
                    f"meeting/{meeting['id']}": meeting for meeting in meetings.values()
                },
            }
        )

    @with_database_context
    def _fetch_groups(self, group_ids: list[int]) -> dict[int, list[dict[str, Any]]]:
        """
        Helper method to partition the groups by their meeting id.
        """
        if not group_ids:
            return {}

        response = self.datastore.get_many(
            [
                GetManyRequest(
                    "group",
                    group_ids,
                    ["id", "meeting_id", "user_ids"],
                )
            ],
            lock_result=False,
        )
        partitioned_groups: dict[int, list[dict[str, Any]]] = defaultdict(list)
        for group in response.get("group", {}).values():
            partitioned_groups[group["meeting_id"]].append(group)
        return partitioned_groups

    def base_permission_test(
        self,
        models: dict[str, dict[str, Any]],
        action: str,
<<<<<<< HEAD
        action_data: Dict[str, Any],
        permission: Optional[
            Union[Permission, List[Permission], OrganizationManagementLevel]
        ] = None,
        fail: Optional[bool] = None,
=======
        action_data: dict[str, Any],
        permission: Permission | OrganizationManagementLevel | None = None,
>>>>>>> 4aa7bf08
    ) -> None:
        self.create_meeting()
        self.user_id = self.create_user("user")
        self.login(self.user_id)
        if models:
            self.set_models(models)
        self.set_user_groups(self.user_id, [3])
        if permission:
            if isinstance(permission, OrganizationManagementLevel):
                self.set_organization_management_level(permission, self.user_id)
            elif isinstance(permission, list):
                self.set_group_permissions(3, permission)
            else:
                self.set_group_permissions(3, [permission])
        response = self.request(action, action_data)
        if fail is None:
            fail = not permission
        if fail:
            self.assert_status_code(response, 403)
            self.assertIn(
                f"You are not allowed to perform action {action}",
                response.json["message"],
            )
        else:
            self.assert_status_code(response, 200)

    @with_database_context
    def assert_history_information(
        self, fqid: FullQualifiedId, information: list[str] | None
    ) -> None:
        """
        Asserts that the last history information for the given model is the given information.
        """
        informations = self.datastore.history_information([fqid]).get(fqid)
        last_information = (
            cast(HistoryInformation, informations[-1]["information"])
            if informations
            else {}
        )
        if information is None:
            assert not informations or fqid not in last_information, informations
        else:
            assert informations
            self.assertEqual(last_information[fqid], information)

    def assert_logged_in(self) -> None:
        self.auth.authenticate()  # assert that no exception is thrown

    def assert_logged_out(self) -> None:
        with pytest.raises(AuthenticationException):
            self.auth.authenticate()
        BaseSystemTestCase.auth_data = None<|MERGE_RESOLUTION|>--- conflicted
+++ resolved
@@ -431,16 +431,11 @@
         self,
         models: dict[str, dict[str, Any]],
         action: str,
-<<<<<<< HEAD
-        action_data: Dict[str, Any],
-        permission: Optional[
-            Union[Permission, List[Permission], OrganizationManagementLevel]
-        ] = None,
-        fail: Optional[bool] = None,
-=======
         action_data: dict[str, Any],
-        permission: Permission | OrganizationManagementLevel | None = None,
->>>>>>> 4aa7bf08
+        permission: (
+            Permission | list[Permission] | OrganizationManagementLevel | None
+        ) = None,
+        fail: bool | None = None,
     ) -> None:
         self.create_meeting()
         self.user_id = self.create_user("user")
