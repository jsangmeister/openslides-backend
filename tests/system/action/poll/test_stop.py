from typing import Any, Dict

from openslides_backend.models.models import Poll
from openslides_backend.permissions.permissions import Permissions
from openslides_backend.shared.util import ONE_ORGANIZATION_FQID
from tests.system.util import CountDatastoreCalls, Profiler, performance

from .poll_test_mixin import PollTestMixin


class PollStopActionTest(PollTestMixin):
    def setUp(self) -> None:
        super().setUp()
        self.test_models: Dict[str, Dict[str, Any]] = {
            "topic/1": {
                "meeting_id": 1,
            },
            "poll/1": {
                "pollmethod": "Y",
                "backend": "fast",
                "type": Poll.TYPE_NAMED,
                "content_object_id": "topic/1",
                "state": Poll.STATE_CREATED,
                "meeting_id": 1,
            },
            "meeting/1": {"is_active_in_organization_id": 1},
        }

    def test_stop_correct_named(self) -> None:
        self.set_models(
            {
                ONE_ORGANIZATION_FQID: {"enable_electronic_voting": True},
                "motion/1": {
                    "meeting_id": 1,
                },
                "poll/1": {
                    "content_object_id": "motion/1",
                    "type": Poll.TYPE_NAMED,
                    "pollmethod": "YN",
                    "backend": "fast",
                    "state": Poll.STATE_CREATED,
                    "option_ids": [1],
                    "meeting_id": 1,
                    "entitled_group_ids": [1],
                },
                "option/1": {"meeting_id": 1, "poll_id": 1},
                "group/1": {"meeting_id": 1},
                "meeting/1": {
                    "users_enable_vote_weight": True,
                    "default_group_id": 1,
                    "poll_couple_countdown": True,
                    "poll_countdown_id": 1,
                    "is_active_in_organization_id": 1,
                    "group_ids": [1],
                },
                "projector_countdown/1": {
                    "running": True,
                    "default_time": 60,
                    "countdown_time": 30.0,
                    "meeting_id": 1,
                },
            }
        )
        user1 = self.create_user_for_meeting(1)
        user2 = self.create_user_for_meeting(1)
        user3 = self.create_user_for_meeting(1)
        self.set_models(
            {
                f"user/{user1}": {
                    "vote_weight_$1": "2.000000",
                    "is_present_in_meeting_ids": [1],
                },
                f"user/{user2}": {
                    "vote_weight_$1": "3.000000",
                    "is_present_in_meeting_ids": [1],
                },
                f"user/{user3}": {"vote_delegated_$1_to_id": user2},
            }
        )
        self.start_poll(1)
        for user_id in (user1, user2):
            self.login(user_id)
            response = self.vote_service.vote({"id": 1, "value": {"1": "Y"}})
            self.assert_status_code(response, 200)
        self.login(1)
        response = self.request("poll.stop", {"id": 1})
        self.assert_status_code(response, 200)
        countdown = self.get_model("projector_countdown/1")
        assert countdown.get("running") is False
        assert countdown.get("countdown_time") == 60
        poll = self.get_model("poll/1")
        assert poll.get("state") == Poll.STATE_FINISHED
        assert poll.get("votescast") == "2.000000"
        assert poll.get("votesinvalid") == "0.000000"
        assert poll.get("votesvalid") == "5.000000"
        assert poll.get("entitled_users_at_stop") == [
            {"voted": True, "user_id": user1, "vote_delegated_to_id": None},
            {"voted": True, "user_id": user2, "vote_delegated_to_id": None},
            {"voted": False, "user_id": user3, "vote_delegated_to_id": user2},
        ]
        # test history
        self.assert_history_information("motion/1", ["Voting stopped"])

<<<<<<< HEAD
    def test_stop_correct_pseudoanonymous(self) -> None:
        self.set_models(
            {
                ONE_ORGANIZATION_FQID: {"enable_electronic_voting": True},
                "motion/1": {
                    "meeting_id": 1,
                },
                "poll/1": {
                    "content_object_id": "motion/1",
                    "type": Poll.TYPE_PSEUDOANONYMOUS,
                    "pollmethod": "YN",
                    "state": Poll.STATE_CREATED,
                    "backend": Poll.BACKEND_FAST,
                    "option_ids": [1],
                    "meeting_id": 1,
                    "entitled_group_ids": [1],
                },
                "option/1": {"meeting_id": 1, "poll_id": 1},
                "group/1": {"meeting_id": 1},
                "meeting/1": {
                    "users_enable_vote_weight": True,
                    "default_group_id": 1,
                    "poll_couple_countdown": True,
                    "poll_countdown_id": 1,
                    "is_active_in_organization_id": 1,
                    "group_ids": [1],
                },
                "projector_countdown/1": {
                    "running": True,
                    "default_time": 60,
                    "countdown_time": 30.0,
                    "meeting_id": 1,
                },
            }
        )
        user1 = self.create_user_for_meeting(1)
        user2 = self.create_user_for_meeting(1)
        user3 = self.create_user_for_meeting(1)
        self.set_models(
            {
                f"user/{user1}": {
                    "vote_weight_$1": "2.000000",
                    "is_present_in_meeting_ids": [1],
                },
                f"user/{user2}": {
                    "vote_weight_$1": "3.000000",
                    "is_present_in_meeting_ids": [1],
                },
                f"user/{user3}": {"vote_delegated_$1_to_id": user2},
            }
        )
        self.start_poll(1)
        for user_id in (user1, user2):
            self.login(user_id)
            response = self.vote_service.vote({"id": 1, "value": {"1": "Y"}})
            self.assert_status_code(response, 200)
        self.login(1)
        response = self.request("poll.stop", {"id": 1})
        self.assert_status_code(response, 200)
        countdown = self.get_model("projector_countdown/1")
        assert countdown.get("running") is False
        assert countdown.get("countdown_time") == 60
        poll = self.get_model("poll/1")
        assert poll.get("state") == Poll.STATE_FINISHED
        assert poll.get("votescast") == "2.000000"
        assert poll.get("votesinvalid") == "0.000000"
        assert poll.get("votesvalid") == "5.000000"
        assert poll.get("entitled_users_at_stop") == [
            {"voted": True, "user_id": user1, "vote_delegated_to_id": None},
            {"voted": True, "user_id": user2, "vote_delegated_to_id": None},
            {"voted": False, "user_id": user3, "vote_delegated_to_id": user2},
        ]
        # test history
        self.assert_history_information("motion/1", ["Voting stopped"])

    def test_stop_correct_cryptographic(self) -> None:
        self.set_models(
            {
                ONE_ORGANIZATION_FQID: {"enable_electronic_voting": True},
                "motion/1": {
                    "meeting_id": 1,
                },
                "poll/1": {
                    "content_object_id": "motion/1",
                    "type": Poll.TYPE_CRYPTOGRAPHIC,
                    "pollmethod": "YN",
                    "state": Poll.STATE_CREATED,
                    "backend": Poll.BACKEND_LONG,
                    "option_ids": [1],
                    "meeting_id": 1,
                    "entitled_group_ids": [1],
                },
                "option/1": {"meeting_id": 1, "poll_id": 1},
                "group/1": {"meeting_id": 1},
                "meeting/1": {
                    "users_enable_vote_delegations": True,
                    "users_enable_vote_weight": True,
                    "default_group_id": 1,
                    "is_active_in_organization_id": 1,
                    "group_ids": [1],
                },
            }
        )
        user1 = self.create_user_for_meeting(1)
        user2 = self.create_user_for_meeting(1)
        user3 = self.create_user_for_meeting(1)
        self.set_models(
            {
                f"user/{user1}": {
                    "vote_weight_$1": "2.000000",
                    "is_present_in_meeting_ids": [1],
                },
                f"user/{user2}": {
                    "vote_weight_$1": "3.000000",
                    "is_present_in_meeting_ids": [1],
                    "vote_delegations_$_from_ids": ["1"],
                    "vote_delegations_$1_from_ids": [user3],
                },
                f"user/{user3}": {
                    "vote_weight_$1": "4.000000",
                    "vote_delegated_$1_to_id": user2,
                    "vote_delegated_$_to_id": ["1"],
                },
            }
        )
        self.start_poll(1)
        for user_id, value, vote_for_user_id in (
            (user1, "Y", None),
            (user2, "N", None),
            (user2, "Y", user3),
        ):
            self.login(user_id)
            data = {"id": 1, "value": {"1": value}}
            if vote_for_user_id:
                data["user_id"] = vote_for_user_id
            response = self.vote_service.vote(data)
            self.assert_status_code(response, 200)
        self.login(1)
        response = self.request("poll.stop", {"id": 1})
        self.assert_status_code(response, 200)
        poll = self.assert_model_exists(
            "poll/1",
            {
                "state": Poll.STATE_FINISHED,
                "votescast": "3.000000",
                "votesinvalid": "0.000000",
                "votesvalid": "3.000000",
            },
        )
        assert poll.get("entitled_users_at_stop") == [
            {"voted": True, "user_id": user1, "vote_delegated_to_id": None},
            {"voted": True, "user_id": user2, "vote_delegated_to_id": None},
            {"voted": True, "user_id": user3, "vote_delegated_to_id": user2},
        ]
        # test history
        self.assert_history_information("motion/1", ["Voting stopped"])
=======
    def test_stop_assignment_poll(self) -> None:
        self.set_models(
            {
                "meeting/1": {"is_active_in_organization_id": 1},
                "assignment/1": {
                    "meeting_id": 1,
                },
                "poll/1": {
                    "content_object_id": "assignment/1",
                    "type": Poll.TYPE_NAMED,
                    "pollmethod": "YN",
                    "backend": "fast",
                    "state": Poll.STATE_STARTED,
                    "meeting_id": 1,
                },
            }
        )
        self.start_poll(1)
        response = self.request("poll.stop", {"id": 1})
        self.assert_status_code(response, 200)
        self.assert_history_information("assignment/1", ["Ballot stopped"])
>>>>>>> 00be1347

    def test_stop_entitled_users_at_stop_user_only_once(self) -> None:
        self.set_models(
            {
                "motion/1": {
                    "meeting_id": 1,
                },
                "poll/1": {
                    "pollmethod": "Y",
                    "backend": "fast",
                    "type": Poll.TYPE_NAMED,
                    "content_object_id": "motion/1",
                    "state": Poll.STATE_CREATED,
                    "meeting_id": 1,
                    "entitled_group_ids": [3, 4],
                },
                "user/2": {
                    "is_present_in_meeting_ids": [1],
                },
                "group/3": {"user_ids": [2]},
                "group/4": {"user_ids": [2]},
                "meeting/1": {
                    "group_ids": [3, 4],
                    "is_active_in_organization_id": 1,
                },
            }
        )
        self.start_poll(1)
        response = self.request("poll.stop", {"id": 1})
        self.assert_status_code(response, 200)
        poll = self.get_model("poll/1")
        assert poll.get("entitled_users_at_stop") == [
            {"voted": False, "user_id": 2, "vote_delegated_to_id": None},
        ]

    def test_stop_entitled_users_not_present(self) -> None:
        self.set_models(
            {
                "motion/1": {
                    "meeting_id": 1,
                },
                "poll/1": {
                    "pollmethod": "Y",
                    "backend": "fast",
                    "type": Poll.TYPE_NAMED,
                    "content_object_id": "motion/1",
                    "state": Poll.STATE_CREATED,
                    "meeting_id": 1,
                    "entitled_group_ids": [3],
                },
                "user/2": {
                    "group_$_ids": ["1"],
                    "group_$1_ids": [3],
                    "meeting_ids": [1],
                },
                "user/3": {
                    "group_$_ids": ["1"],
                    "group_$1_ids": [4],
                    "meeting_ids": [1],
                },
                "group/3": {"user_ids": [2], "meeting_id": 1},
                "group/4": {"user_ids": [3], "meeting_id": 1},
                "meeting/1": {
                    "user_ids": [2, 3],
                    "group_ids": [3, 4],
                    "is_active_in_organization_id": 1,
                },
            }
        )
        self.start_poll(1)
        response = self.request("poll.stop", {"id": 1})
        self.assert_status_code(response, 200)
        poll = self.get_model("poll/1")
        assert poll.get("entitled_users_at_stop") == [
            {"voted": False, "user_id": 2, "vote_delegated_to_id": None},
        ]

    def test_stop_published(self) -> None:
        self.set_models(
            {
                "motion/1": {
                    "meeting_id": 1,
                },
                "poll/1": {
                    "content_object_id": "motion/1",
                    "state": Poll.STATE_PUBLISHED,
                    "meeting_id": 1,
                },
                "meeting/1": {"is_active_in_organization_id": 1},
            }
        )
        response = self.request("poll.stop", {"id": 1})
        self.assert_status_code(response, 400)
        poll = self.get_model("poll/1")
        assert poll.get("state") == Poll.STATE_PUBLISHED
        assert (
            "Cannot stop poll 1, because it is not in state started."
            in response.json["message"]
        )

    def test_stop_created(self) -> None:
        self.set_models(
            {
                "motion/1": {
                    "meeting_id": 1,
                },
                "poll/1": {
                    "content_object_id": "motion/1",
                    "state": Poll.STATE_CREATED,
                    "meeting_id": 1,
                },
                "meeting/1": {"is_active_in_organization_id": 1},
            }
        )
        response = self.request("poll.stop", {"id": 1})
        self.assert_status_code(response, 400)
        poll = self.get_model("poll/1")
        assert poll.get("state") == Poll.STATE_CREATED
        assert (
            "Cannot stop poll 1, because it is not in state started."
            in response.json["message"]
        )

    def test_stop_no_permissions(self) -> None:
        self.set_models(self.test_models)
        self.start_poll(1)
        self.base_permission_test({}, "poll.stop", {"id": 1})

    def test_stop_permissions(self) -> None:
        self.set_models(self.test_models)
        self.start_poll(1)
        self.base_permission_test(
            {},
            "poll.stop",
            {"id": 1},
            Permissions.Poll.CAN_MANAGE,
        )

    def test_stop_datastore_calls(self) -> None:
        user_ids = self.prepare_users_and_poll(3)

        with CountDatastoreCalls() as counter:
            response = self.request("poll.stop", {"id": 1})

        self.assert_status_code(response, 200)
        poll = self.get_model("poll/1")
        assert poll["voted_ids"] == user_ids
        # always 8 plus len(user_ids) calls, dependent of user count
        assert counter.calls == 8 + len(user_ids)

    @performance
    def test_stop_performance(self) -> None:
        user_ids = self.prepare_users_and_poll(3)

        with Profiler("test_stop_performance.prof"):
            response = self.request("poll.stop", {"id": 1})

        self.assert_status_code(response, 200)
        poll = self.get_model("poll/1")
        assert poll["voted_ids"] == user_ids<|MERGE_RESOLUTION|>--- conflicted
+++ resolved
@@ -101,7 +101,7 @@
         # test history
         self.assert_history_information("motion/1", ["Voting stopped"])
 
-<<<<<<< HEAD
+    # <<<<<< HEAD (Current change)
     def test_stop_correct_pseudoanonymous(self) -> None:
         self.set_models(
             {
@@ -224,10 +224,27 @@
                     "vote_weight_$1": "4.000000",
                     "vote_delegated_$1_to_id": user2,
                     "vote_delegated_$_to_id": ["1"],
-                },
-            }
-        )
-        self.start_poll(1)
+    # ======= Trennung current/incoming
+    def test_stop_assignment_poll(self) -> None:
+        self.set_models(
+            {
+                "meeting/1": {"is_active_in_organization_id": 1},
+                "assignment/1": {
+                    "meeting_id": 1,
+                },
+                "poll/1": {
+                    "content_object_id": "assignment/1",
+                    "type": Poll.TYPE_NAMED,
+                    "pollmethod": "YN",
+                    "backend": "fast",
+                    "state": Poll.STATE_STARTED,
+                    "meeting_id": 1,
+                # >>>>>>> main (Incoming change) Ende 1. Block
+                },
+            }
+        )
+        self.start_poll(1)
+        # <<<<<<<<<<<<< HEAD (current change)
         for user_id, value, vote_for_user_id in (
             (user1, "Y", None),
             (user2, "N", None),
@@ -258,29 +275,11 @@
         ]
         # test history
         self.assert_history_information("motion/1", ["Voting stopped"])
-=======
-    def test_stop_assignment_poll(self) -> None:
-        self.set_models(
-            {
-                "meeting/1": {"is_active_in_organization_id": 1},
-                "assignment/1": {
-                    "meeting_id": 1,
-                },
-                "poll/1": {
-                    "content_object_id": "assignment/1",
-                    "type": Poll.TYPE_NAMED,
-                    "pollmethod": "YN",
-                    "backend": "fast",
-                    "state": Poll.STATE_STARTED,
-                    "meeting_id": 1,
-                },
-            }
-        )
-        self.start_poll(1)
+        # Trennung current/incoming
         response = self.request("poll.stop", {"id": 1})
         self.assert_status_code(response, 200)
         self.assert_history_information("assignment/1", ["Ballot stopped"])
->>>>>>> 00be1347
+    #>>>>>>>>> main (Incoming change) Ende 2. Block
 
     def test_stop_entitled_users_at_stop_user_only_once(self) -> None:
         self.set_models(
