--- conflicted
+++ resolved
@@ -171,11 +171,6 @@
                 "group_$1_ids": [],
                 "group_$_ids": [],
                 "is_active": True,
-<<<<<<< HEAD
-                "speaker_$1_ids": [],
-                "speaker_$_ids": [],
-=======
->>>>>>> cd4e9683
             },
         )
         self.assert_model_deleted("meeting_user/3")
