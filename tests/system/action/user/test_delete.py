--- conflicted
+++ resolved
@@ -162,9 +162,6 @@
         )
         self.assert_model_exists("motion/50", {"submitter_ids": []})
 
-<<<<<<< HEAD
-    def test_delete_with_group_ids_set_null(self) -> None:
-=======
     def test_delete_with_poll_candidate(self) -> None:
         self.set_models(
             {
@@ -185,8 +182,7 @@
         )
         self.assert_model_exists("poll_candidate/34", {"user_id": None})
 
-    def test_delete_with_template_field_set_null(self) -> None:
->>>>>>> 7bb579df
+    def test_delete_with_group_ids_set_null(self) -> None:
         self.set_models(
             {
                 ONE_ORGANIZATION_FQID: {
