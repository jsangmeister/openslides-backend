from typing import Any, Dict

from openslides_backend.action.mixins.import_mixins import ImportState
from openslides_backend.permissions.management_levels import OrganizationManagementLevel
from openslides_backend.permissions.permissions import Permissions
from tests.system.action.base import BaseActionTestCase

from .test_participant_json_upload import ParticipantJsonUploadForUseInImport


class ParticipantImport(BaseActionTestCase):
    def setUp(self) -> None:
        super().setUp()
        self.import_preview1_data: Dict[str, Any] = {
            "state": ImportState.DONE,
            "name": "participant",
            "result": {
                "meeting_id": 1,
                "rows": [
                    {
                        "state": ImportState.NEW,
                        "messages": [],
                        "data": {
                            "username": {
                                "value": "jonny",
                                "info": ImportState.DONE,
                            },
                            "first_name": {
                                "value": "Testy",
                                "info": ImportState.DONE,
                            },
                            "last_name": {
                                "value": "Tester",
                                "info": ImportState.DONE,
                            },
                            "email": {
                                "value": "email@test.com",
                                "info": ImportState.DONE,
                            },
                            "gender": {
                                "value": "male",
                                "info": ImportState.DONE,
                            },
                        },
                    },
                ],
            },
        }

        self.set_models(
            {
                "organization/1": {
                    "genders": ["male", "female", "diverse", "non-binary"]
                },
                "import_preview/1": self.import_preview1_data,
                "meeting/1": {
                    "is_active_in_organization_id": 1,
                    "group_ids": [1],
                    "structure_level_ids": [1],
                    "committee_id": 1,
                },
                "committee/1": {"meeting_ids": [1], "organization_id": 1},
                "group/1": {"name": "group1", "meeting_id": 1},
                "structure_level/1": {"name": "level", "meeting_id": 1},
            }
        )

    def test_import_without_any_group_in_import_data(self) -> None:
        response = self.request("participant.import", {"id": 1, "import": True})
        self.assert_status_code(response, 400)
        assert (
            response.json["message"]
            == "There is no group in the data of user 'jonny'. Is there a default group for the meeting?"
        )
        self.assert_model_not_exists("user/2")

    def test_import_abort(self) -> None:
        response = self.request("participant.import", {"id": 1, "import": False})
        self.assert_status_code(response, 200)
        self.assert_model_not_exists("import_preview/1")
        self.assert_model_not_exists("user/2")

    def test_import_wrong_invalid_name_in_preview(self) -> None:
        self.update_model("import_preview/1", {"name": "account"})
        response = self.request("participant.import", {"id": 1, "import": True})
        self.assert_status_code(response, 400)
        assert (
            "Wrong id doesn't point on participant import data."
            in response.json["message"]
        )
        self.assert_model_exists("import_preview/1", {"name": "account"})

    def test_import_names_and_email_and_create(self) -> None:
        self.import_preview1_data["result"]["rows"][0]["data"]["groups"] = [
            {"info": ImportState.DONE, "value": "group1", "id": 1}
        ]
        self.update_model("import_preview/1", self.import_preview1_data)
        response = self.request("participant.import", {"id": 1, "import": True})
        self.assert_status_code(response, 200)
        self.assert_model_exists(
            "user/2",
            {
                "username": "jonny",
                "first_name": "Testy",
                "gender": "male",
                "last_name": "Tester",
                "email": "email@test.com",
                "meeting_ids": [1],
                "meeting_user_ids": [1],
            },
        )
        self.assert_model_exists(
            "meeting_user/1",
            {
                "user_id": 2,
                "meeting_id": 1,
                "group_ids": [1],
            },
        )
        self.assert_model_exists(
            "group/1",
            {
                "meeting_user_ids": [1],
                "meeting_id": 1,
            },
        )

    def test_import_saml_id_error_new_and_saml_id_exists(self) -> None:
        """Set saml_id 'testsaml' to user 1, add the import user 1 will be
        found and the import should result in an error."""
        self.import_preview1_data["result"]["rows"][0]["data"]["username"] = {
            "value": "testuser",
            "info": ImportState.NEW,
        }
        self.import_preview1_data["result"]["rows"][0]["data"]["saml_id"] = {
            "value": "testsaml",
            "info": ImportState.NEW,
        }
        self.import_preview1_data["result"]["rows"][0]["data"]["groups"] = [
            {"info": ImportState.DONE, "value": "group1", "id": 1}
        ]
        self.set_models(
            {
                "user/1": {"saml_id": "testsaml"},
                "import_preview/1": self.import_preview1_data,
            }
        )
        response = self.request("participant.import", {"id": 1, "import": True})
        self.assert_status_code(response, 200)
        entry = response.json["results"][0][0]["rows"][0]
        assert entry["state"] == ImportState.ERROR
        assert entry["messages"] == [
            "Error: saml_id 'testsaml' found in different id (1 instead of None)"
        ]

    def test_import_gender_warning(self) -> None:
        """Set saml_id 'testsaml' to user 1, add the import user 1 will be
        found and the import should result in an error."""
        self.import_preview1_data["result"]["rows"][0]["data"]["gender"] = {
            "value": "notAGender",
            "info": ImportState.WARNING,
        }
        self.import_preview1_data["result"]["rows"][0]["data"]["groups"] = [
            {"info": ImportState.DONE, "value": "group1", "id": 1}
        ]
        self.import_preview1_data["result"]["rows"][0]["messages"] = [
            "Gender 'notAGender' is not in the allowed gender list."
        ]
        self.set_models({"import_preview/1": self.import_preview1_data})
        response = self.request("participant.import", {"id": 1, "import": True})
        self.assert_status_code(response, 200)
        entry = response.json["results"][0][0]["rows"][0]
        assert entry["state"] == ImportState.NEW
        assert entry["messages"] == [
            "Gender 'notAGender' is not in the allowed gender list."
        ]
        user = self.assert_model_exists(
            "user/2", {"username": "jonny", "first_name": "Testy"}
        )
        assert user.get("gender") is None

    def test_import_error_state_done_missing_username(self) -> None:
        self.import_preview1_data["result"]["rows"][0]["data"].pop("username")
        self.update_model("import_preview/1", self.import_preview1_data)
        response = self.request("participant.import", {"id": 1, "import": True})
        self.assert_status_code(response, 400)
        self.assertIn(
            "Invalid JsonUpload data: The data from json upload must contain a valid username object",
            response.json["message"],
        )

    def test_import_error_state_done_missing_user_in_db(self) -> None:
        self.import_preview1_data["result"]["rows"][0]["data"]["username"] = {
            "value": "fred",
            "info": ImportState.DONE,
            "id": 111,
        }
        self.import_preview1_data["result"]["rows"][0]["data"]["id"] = 111
        self.import_preview1_data["result"]["rows"][0]["data"]["groups"] = [
            {"info": ImportState.DONE, "value": "group1", "id": 1}
        ]
        self.update_model("import_preview/1", self.import_preview1_data)
        response = self.request("participant.import", {"id": 1, "import": True})
        self.assert_status_code(response, 200)
        entry = response.json["results"][0][0]["rows"][0]
        assert entry["state"] == ImportState.ERROR
        assert entry["messages"] == [
            "Error: user 111 not found anymore for updating user 'fred'."
        ]

    def test_import_error_state_import_preview(self) -> None:
        self.update_model("import_preview/1", {"state": ImportState.ERROR})
        response = self.request("participant.import", {"id": 1, "import": True})
        self.assert_status_code(response, 400)
        assert response.json["message"] == "Error in import. Data will not be imported."
        self.assert_model_exists("import_preview/1")

    def test_import_no_permission(self) -> None:
        self.base_permission_test({}, "participant.import", {"id": 1, "import": True})

    def test_import_permission(self) -> None:
        self.import_preview1_data["result"]["rows"][0]["data"]["groups"] = [
            {"info": ImportState.DONE, "value": "group1", "id": 1}
        ]
        self.update_model("import_preview/1", self.import_preview1_data)
        self.base_permission_test(
            {},
            "participant.import",
            {"id": 1, "import": True},
            Permissions.User.CAN_MANAGE,
        )


class ParticipantJsonImportWithIncludedJsonUpload(ParticipantJsonUploadForUseInImport):
    def test_upload_import_with_generated_usernames_okay(self) -> None:
        self.json_upload_saml_id_new()
        response = self.request("participant.import", {"id": 1, "import": True})
        self.assert_status_code(response, 200)
        self.assert_model_exists(
            "user/35",
            {
                "username": "test_saml_id2",
                "saml_id": "test_saml_id",
                "default_password": "",
                "can_change_own_password": False,
                "default_vote_weight": "1.000000",
                "organization_id": 1,
                "is_physical_person": True,
            },
        )
        user36 = self.assert_model_exists(
            "user/36",
            {
                "username": "test_saml_id1",
                "saml_id": None,
                "can_change_own_password": True,
                "default_vote_weight": "1.000000",
            },
        )
        assert user36["default_password"]
        assert user36["password"]

        user37 = self.assert_model_exists(
            "user/37",
            {
                "username": "test_saml_id21",
                "saml_id": None,
                "can_change_own_password": True,
                "default_vote_weight": "1.000000",
            },
        )
        assert user37["default_password"]
        assert user37["password"]

        self.assert_model_not_exists("import_preview/1")

    def test_upload_import_with_generated_usernames_error_username(self) -> None:
        self.json_upload_saml_id_new()
        self.set_models({"user/33": {"username": "test_saml_id21"}})
        response = self.request("participant.import", {"id": 1, "import": True})
        self.assert_status_code(response, 200)
        assert response.json["results"][0][0]["rows"][2]["state"] == ImportState.ERROR
        assert response.json["results"][0][0]["rows"][2]["messages"] == [
            "Error: row state expected to be 'done', but it is 'new'."
        ]
        assert response.json["results"][0][0]["rows"][2]["data"]["username"] == {
            "info": ImportState.ERROR,
            "value": "test_saml_id21",
        }
        self.assert_model_not_exists("user/35")
        self.assert_model_not_exists("user/36")
        self.assert_model_not_exists("user/37")
        self.assert_model_exists("import_preview/1")

    def test_json_upload_set_saml_id_in_existing_participant(self) -> None:
        self.json_upload_set_saml_id_in_existing_participant()
        response = self.request("participant.import", {"id": 1, "import": True})
        self.assert_status_code(response, 200)
        self.assert_model_exists(
            "user/2",
            {
                "username": "test",
                "saml_id": "test_saml_id",
                "default_password": "",
                "can_change_own_password": False,
                "password": "",
                "default_vote_weight": "2.300000",
            },
        )
        self.assert_model_not_exists("import_preview/1")

    def test_json_upload_update_saml_id_in_existing_participant(self) -> None:
        self.json_upload_update_saml_id_in_existing_participant()
        response = self.request("participant.import", {"id": 1, "import": True})
        self.assert_status_code(response, 200)
        self.assert_model_exists(
            "user/2",
            {
                "username": "test",
                "saml_id": "new_one",
                "meeting_user_ids": [1],
            },
        )
        self.assert_model_exists(
            "meeting_user/1",
            {
                "user_id": 2,
                "meeting_id": 1,
                "group_ids": [1],
            },
        )

        self.assert_model_not_exists("import_preview/1")

    def test_json_upload_set_saml_id_remove_presence(self) -> None:
        self.json_upload_username_set_saml_id_remove_presence()
        response = self.request("participant.import", {"id": 1, "import": True})
        self.assert_status_code(response, 200)
        row = response.json["results"][0][0]["rows"][0]
        assert row["state"] == ImportState.DONE
        assert row["messages"] == [
            "Because this participant is connected with a saml_id: The default_password will be ignored and password will not be changeable in OpenSlides.",
        ]
        assert row["data"] == {
            "id": 10,
            "username": {"id": 10, "info": ImportState.DONE, "value": "user10"},
            "saml_id": {"info": ImportState.NEW, "value": "saml_id10"},
            "default_password": {"info": ImportState.WARNING, "value": ""},
            "is_present": {"info": ImportState.DONE, "value": False},
            "vote_weight": {"info": ImportState.DONE, "value": "2.800000"},
            "groups": [{"id": 1, "info": ImportState.GENERATED, "value": "group1"}],
            "structure_level": [{"info": ImportState.DONE, "value": "new sl", "id": 2}],
            "number": {"info": ImportState.DONE, "value": "new number"},
            "comment": {"info": ImportState.DONE, "value": "new comment"},
        }
        self.assert_model_exists(
            "user/10",
            {
                "saml_id": "saml_id10",
                "username": "user10",
                "default_password": "",
                "meeting_user_ids": [110],
                "is_present_in_meeting_ids": [],
            },
        )
        self.assert_model_exists(
            "meeting_user/110",
            {
                "number": "new number",
                "comment": "new comment",
                "group_ids": [1],
                "vote_weight": "2.800000",
                "structure_level_ids": [2],
            },
        )

    def test_json_upload_error_set_saml_id(self) -> None:
        self.json_upload_username_set_saml_id_remove_presence()
        self.set_models({"user/11": {"saml_id": "saml_id10"}})
        response = self.request("participant.import", {"id": 1, "import": True})
        self.assert_status_code(response, 200)
        row = response.json["results"][0][0]["rows"][0]
        assert row["state"] == ImportState.ERROR
        assert row["messages"] == [
            "Because this participant is connected with a saml_id: The default_password will be ignored and password will not be changeable in OpenSlides.",
            "Error: saml_id 'saml_id10' found in different id (11 instead of 10)",
        ]
        assert row["data"] == {
            "id": 10,
            "username": {"id": 10, "info": "done", "value": "user10"},
            "saml_id": {"info": "error", "value": "saml_id10"},
            "default_password": {"info": "warning", "value": ""},
            "is_present": {"info": "done", "value": False},
            "vote_weight": {"info": "done", "value": "2.800000"},
            "groups": [{"id": 1, "info": "generated", "value": "group1"}],
            "structure_level": [{"info": "done", "value": "new sl", "id": 2}],
            "number": {"info": "done", "value": "new number"},
            "comment": {"info": "done", "value": "new comment"},
        }

    def test_json_upload_user_not_found_anymore(
        self,
    ) -> None:
        self.json_upload_username_username_and_saml_id_found()
        self.request("user.delete", {"id": 11})
        assert self.assert_model_deleted("user/11")
        response = self.request("participant.import", {"id": 1, "import": True})
        self.assert_status_code(response, 200)
        row = response.json["results"][0][0]["rows"][0]
        assert row["state"] == ImportState.ERROR
        assert row["messages"] == [
            "Error: user 11 not found anymore for updating user 'user11'."
        ]
        assert row["data"] == {
            "id": 11,
            "saml_id": {"info": "done", "value": "saml_id11"},
            "username": {"id": 11, "info": ImportState.ERROR, "value": "user11"},
            "groups": [{"id": 1, "info": "generated", "value": "group1"}],
        }

    def test_json_upload_update_multiple_users_okay(self) -> None:
        self.json_upload_multiple_users()
        response = self.request("participant.import", {"id": 1, "import": True})
        self.assert_status_code(response, 200)
        self.assert_model_exists(
            "user/2",
            {
                "id": 2,
                "saml_id": "test_saml_id2",
                "username": "user2",
                "default_password": "",
                "password": "",
                "can_change_own_password": False,
                "meeting_ids": [1],
                "meeting_user_ids": [38],
            },
        )
        self.assert_model_exists(
            "meeting_user/38",
            {
                "user_id": 2,
                "group_ids": [3],
                "meeting_id": 1,
            },
        )

        self.assert_model_exists(
            "user/3",
            {
                "saml_id": "saml3",
                "username": "user3",
                "default_password": "",
                "can_change_own_password": False,
                "password": "",
                "meeting_user_ids": [31, 34],
                "default_vote_weight": "3.300000",
            },
        )
        self.assert_model_exists(
            "meeting_user/31",
            {
                "user_id": 3,
                "group_ids": [3],
                "meeting_id": 1,
                "vote_weight": "3.345678",
            },
        )

        self.assert_model_exists(
            "user/4",
            {
                "username": "user4",
                "email": "mlk@america.com",
                "first_name": "Martin",
                "last_name": "Luther King",
                "default_password": "secret",
                "default_vote_weight": "4.300000",
                "can_change_own_password": True,
                "meeting_ids": [1],
                "meeting_user_ids": [39],
            },
        )
        self.assert_model_exists(
            "meeting_user/39",
            {
                "user_id": 4,
                "group_ids": [1],
                "meeting_id": 1,
                "vote_weight": None,
            },
        )

        self.assert_model_exists(
            "user/5",
            {
                "saml_id": "saml5",
                "username": "new_user5",
                "default_password": "",
                "can_change_own_password": False,
                "meeting_user_ids": [35],
            },
        )
        self.assert_model_exists(
            "meeting_user/35",
            {
                "user_id": 5,
                "group_ids": [1],
                "meeting_id": 1,
            },
        )

        self.assert_model_exists(
            "user/6",
            {
                "id": 6,
                "saml_id": "new_saml6",
                "username": "new_saml6",
                "default_password": "",
                "default_vote_weight": "1.000000",
                "can_change_own_password": False,
                "meeting_user_ids": [36],
            },
        )
        self.assert_model_exists(
            "meeting_user/36",
            {
                "user_id": 6,
                "group_ids": [1],
                "meeting_id": 1,
            },
        )

        self.assert_model_exists(
            "user/7",
            {
                "id": 7,
                "username": "JoanBaez7",
                "first_name": "Joan",
                "last_name": "Baez7",
                "can_change_own_password": True,
                "meeting_user_ids": [37],
            },
        )
        self.assert_model_exists(
            "meeting_user/37",
            {
                "user_id": 7,
                "group_ids": [2, 7],
                "meeting_id": 1,
            },
        )

    def test_json_upload_update_multiple_users_all_error(self) -> None:
        self.json_upload_multiple_users()
        self.request("user.delete", {"id": 2})
        self.request("user.update", {"id": 3, "meeting_id": 1, "group_ids": [1]})
        self.set_models(
            {
                "group/1": {"admin_group_for_meeting_id": 1},
                "group/2": {"admin_group_for_meeting_id": None},
                "group/7": {"name": "changed"},
            }
        )
        self.request_multi("group.delete", [{"id": 2}, {"id": 3}])
        self.assert_model_deleted("group/2")
        self.assert_model_deleted("group/3")
        self.set_models(
            {
                "user/4": {"username": "user4_married"},
                "user/11": {"username": "new_user_5", "saml_id": "saml5"},
                "user/12": {"username": "doubler6", "saml_id": "new_saml6"},
            },
        )
        response = self.request("participant.import", {"id": 1, "import": True})
        self.assert_status_code(response, 200)
        assert (result := response.json["results"][0][0])["state"] == ImportState.ERROR
        row = result["rows"][0]
        assert row["state"] == ImportState.ERROR
        assert row["messages"] == [
            "Because this participant is connected with a saml_id: The default_password will be ignored and password will not be changeable in OpenSlides.",
            "Following groups were not found: 'group4'",
            "Error: user 2 not found anymore for updating user 'user2'.",
            "The group '3 group3' doesn't exist anymore.",
            "Error in groups: No valid group found inside the pre-checked groups from import, see warnings.",
        ]
        assert row["data"] == {
            "id": 2,
            "saml_id": {"info": ImportState.NEW, "value": "test_saml_id2"},
            "username": {"id": 2, "info": ImportState.ERROR, "value": "user2"},
            "default_password": {"info": ImportState.WARNING, "value": ""},
            "groups": [
                {"id": 3, "info": "error", "value": "group3"},
                {"info": "warning", "value": "group4"},
            ],
        }

        row = result["rows"][1]
        assert row["state"] == ImportState.ERROR
        assert row["messages"] == [
<<<<<<< HEAD
            "Will remove default_password and forbid changing your OpenSlides password.",
            "The group '3 group3' doesn't exist anymore.",
            "Error in groups: No valid group found inside the pre-checked groups from import, see warnings.",
=======
            "Because this participant is connected with a saml_id: The default_password will be ignored and password will not be changeable in OpenSlides.",
            "Group '3 group3' don't exist anymore",
            "Error in groups: No valid group found inside the pre checked groups from import, see warnings.",
>>>>>>> 61318ef0
        ]
        assert row["data"] == {
            "id": 3,
            "saml_id": {"info": ImportState.DONE, "value": "saml3"},
            "username": {"id": 3, "info": ImportState.DONE, "value": "user3"},
            "default_password": {"info": ImportState.WARNING, "value": ""},
            "vote_weight": {"info": ImportState.DONE, "value": "3.345678"},
            "groups": [{"id": 3, "info": "error", "value": "group3"}],
        }

        row = result["rows"][2]
        assert row["state"] == ImportState.ERROR
        assert row["messages"] == [
            "Following groups were not found: 'group4'",
            "Error: user 4 not found anymore for updating user 'user4'.",
        ]
        assert row["data"] == {
            "id": 4,
            "email": {"value": "mlk@america.com", "info": ImportState.DONE},
            "username": {"id": 4, "info": ImportState.ERROR, "value": "user4"},
            "last_name": {"value": "Luther King", "info": ImportState.DONE},
            "first_name": {"value": "Martin", "info": ImportState.DONE},
            "groups": [
                {"info": "warning", "value": "group4"},
                {"id": 1, "info": "generated", "value": "group1"},
            ],
        }

        row = result["rows"][3]
        assert row["state"] == ImportState.ERROR
        assert row["messages"] == [
            "Because this participant is connected with a saml_id: The default_password will be ignored and password will not be changeable in OpenSlides.",
            "Error: saml_id 'saml5' found in different id (11 instead of None)",
        ]
        assert row["data"] == {
            "username": {"info": ImportState.DONE, "value": "new_user5"},
            "saml_id": {"info": ImportState.ERROR, "value": "saml5"},
            "default_password": {"info": ImportState.WARNING, "value": ""},
            "groups": [{"id": 1, "info": "generated", "value": "group1"}],
        }

        row = result["rows"][4]
        assert row["state"] == ImportState.ERROR
        assert row["messages"] == [
            "Because this participant is connected with a saml_id: The default_password will be ignored and password will not be changeable in OpenSlides.",
            "Following groups were not found: 'group4'",
            "Error: saml_id 'new_saml6' found in different id (12 instead of None)",
        ]
        assert row["data"] == {
            "username": {"info": ImportState.GENERATED, "value": "new_saml6"},
            "saml_id": {"info": ImportState.ERROR, "value": "new_saml6"},
            "default_password": {"info": ImportState.WARNING, "value": ""},
            "is_present": {"info": "done", "value": True},
            "groups": [
                {"info": "warning", "value": "group4"},
                {"id": 1, "info": "generated", "value": "group1"},
            ],
        }

        row = result["rows"][5]
        assert row["state"] == ImportState.ERROR
        assert row["messages"] == [
            "Following groups were not found: 'group4, unknown'",
            "The group '2 group2' doesn't exist anymore.",
            "The group '7 group7M1' changed its name to 'changed'.",
            "Error in groups: No valid group found inside the pre-checked groups from import, see warnings.",
        ]
        assert row["data"]["username"] == {
            "info": ImportState.GENERATED,
            "value": "JoanBaez7",
        }
        assert row["data"]["groups"] == [
            {"id": 2, "info": "error", "value": "group2"},
            {"info": "warning", "value": "group4"},
            {"info": "warning", "value": "unknown"},
            {"id": 7, "info": "warning", "value": "group7M1"},
        ]

    def test_json_upload_with_sufficient_field_permission_update(self) -> None:
        """fields in preview forbidden, in import allowed => okay"""
        self.json_upload_not_sufficient_field_permission_update()
        self.set_organization_management_level(
            OrganizationManagementLevel.CAN_MANAGE_USERS, 1
        )
        self.set_committee_management_level([60], 1)
        response = self.request("participant.import", {"id": 1, "import": True})
        self.assert_status_code(response, 200)
        row = response.json["results"][0][0]["rows"][0]
        assert row["state"] == ImportState.DONE
        assert row["messages"] == [
            "Because this participant is connected with a saml_id: The default_password will be ignored and password will not be changeable in OpenSlides.",
            "Following groups were not found: 'group4'",
            "Following fields were removed from payload, because the user has no permissions to change them: username, first_name, saml_id, default_password",
            "In contrast to preview you may import field(s) 'first_name, saml_id, username'",
        ]
        assert row["data"] == {
            "id": 2,
            "saml_id": {"info": "done", "value": "saml_id1"},
            "username": {"id": 2, "info": "done", "value": "user2"},
            "first_name": {"info": "done", "value": "Jim"},
            "vote_weight": {"info": "done", "value": "1.234560"},
            "default_password": {"info": "remove", "value": ""},
            "groups": [
                {"id": 1, "info": "done", "value": "group1"},
                {"id": 2, "info": "done", "value": "group2"},
                {"id": 3, "info": "done", "value": "group3"},
                {"info": "warning", "value": "group4"},
            ],
        }
        self.assert_model_exists(
            "user/2",
            {
                "username": "user2",
                "saml_id": "saml_id1",
                "first_name": "Jim",
                "meeting_user_ids": [11, 44],
                "meeting_ids": [1, 4],
                "committee_ids": [60],
                "organization_management_level": OrganizationManagementLevel.CAN_MANAGE_ORGANIZATION,
                "default_password": "",
                "can_change_own_password": False,
                "password": "",
            },
        )
        self.assert_model_exists(
            "meeting_user/11",
            {
                "vote_weight": "1.234560",
            },
        )

    def test_json_upload_less_fields_field_permission_update(self) -> None:
        """fields in preview allowed, in import forbidden => error"""
        self.json_upload_not_sufficient_field_permission_update()
        self.assert_model_exists(
            "user/2",
            {
                "first_name": "John",
                "saml_id": None,
                "default_password": "secret",
                "can_change_own_password": True,
            },
        )
        self.assert_model_exists("meeting_user/11", {"vote_weight": None})
        response = self.request("participant.import", {"id": 1, "import": True})
        self.assert_status_code(response, 200)
        row = response.json["results"][0][0]["rows"][0]
        assert row["state"] == ImportState.DONE
        assert row["messages"] == [
            "Because this participant is connected with a saml_id: The default_password will be ignored and password will not be changeable in OpenSlides.",
            "Following groups were not found: 'group4'",
            "Following fields were removed from payload, because the user has no permissions to change them: username, first_name, saml_id, default_password",
        ]
        assert row["data"] == {
            "id": 2,
            "saml_id": {"info": "remove", "value": "saml_id1"},
            "username": {"id": 2, "info": "remove", "value": "user2"},
            "first_name": {"info": "remove", "value": "Jim"},
            "vote_weight": {"info": "done", "value": "1.234560"},
            "default_password": {"info": "remove", "value": ""},
            "groups": [
                {"id": 1, "info": "done", "value": "group1"},
                {"id": 2, "info": "done", "value": "group2"},
                {"id": 3, "info": "done", "value": "group3"},
                {"info": "warning", "value": "group4"},
            ],
        }
        self.assert_model_exists(
            "user/2",
            {
                "username": "user2",
                "first_name": "John",
                "meeting_user_ids": [11, 44],
                "meeting_ids": [1, 4],
                "organization_management_level": OrganizationManagementLevel.CAN_MANAGE_ORGANIZATION,
                "default_password": "secret",
                "can_change_own_password": True,
                "password": "secretcrypted",
            },
        )
        self.assert_model_exists(
            "meeting_user/11",
            {
                "user_id": 2,
                "vote_weight": "1.234560",
                "group_ids": [1, 2, 3],
            },
        )

    def test_json_upload_sufficient_field_permission_create(self) -> None:
        self.json_upload_sufficient_field_permission_create()
        self.set_models(
            {
                "meeting_user/1": {"group_ids": []},
                "group/3": {"meeting_user_ids": []},
                "user/1": {
                    "organization_management_level": OrganizationManagementLevel.CAN_MANAGE_USERS
                },
            }
        )
        response = self.request("participant.import", {"id": 1, "import": True})
        self.assert_status_code(response, 200)
        row = response.json["results"][0][0]["rows"][0]
        assert row["state"] == ImportState.ERROR
        assert row["messages"] == [
            "Because this participant is connected with a saml_id: The default_password will be ignored and password will not be changeable in OpenSlides.",
            "Following groups were not found: 'group4'",
            "Error: In contrast to preview you may not import field(s) 'vote_weight'",
        ]
        assert row["data"] == {
            "saml_id": {"info": "new", "value": "saml_id1"},
            "username": {"info": "done", "value": "user2"},
            "first_name": {"info": "done", "value": "Jim"},
            "vote_weight": {"info": "error", "value": "1.234560"},
            "default_password": {"info": "warning", "value": ""},
            "groups": [
                {"id": 1, "info": "done", "value": "group1"},
                {"id": 2, "info": "done", "value": "group2"},
                {"id": 3, "info": "done", "value": "group3"},
                {"info": "warning", "value": "group4"},
            ],
        }<|MERGE_RESOLUTION|>--- conflicted
+++ resolved
@@ -597,15 +597,9 @@
         row = result["rows"][1]
         assert row["state"] == ImportState.ERROR
         assert row["messages"] == [
-<<<<<<< HEAD
-            "Will remove default_password and forbid changing your OpenSlides password.",
+            "Because this participant is connected with a saml_id: The default_password will be ignored and password will not be changeable in OpenSlides.",
             "The group '3 group3' doesn't exist anymore.",
             "Error in groups: No valid group found inside the pre-checked groups from import, see warnings.",
-=======
-            "Because this participant is connected with a saml_id: The default_password will be ignored and password will not be changeable in OpenSlides.",
-            "Group '3 group3' don't exist anymore",
-            "Error in groups: No valid group found inside the pre checked groups from import, see warnings.",
->>>>>>> 61318ef0
         ]
         assert row["data"] == {
             "id": 3,
