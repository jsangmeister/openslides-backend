--- conflicted
+++ resolved
@@ -1,14 +1,6 @@
-<<<<<<< HEAD
+from openslides_backend.action.util.crypto import PASSWORD_CHARS
 from openslides_backend.permissions.management_levels import OrganizationManagementLevel
 from openslides_backend.shared.util import ONE_ORGANIZATION_FQID, ONE_ORGANIZATION_ID
-=======
-from openslides_backend.action.util.crypto import PASSWORD_CHARS
-from openslides_backend.permissions.management_levels import (
-    CommitteeManagementLevel,
-    OrganizationManagementLevel,
-)
-from openslides_backend.shared.util import ONE_ORGANIZATION_FQID
->>>>>>> 1f3b4266
 from tests.system.action.base import BaseActionTestCase
 
 
@@ -32,17 +24,10 @@
         self.assert_status_code(response, 200)
         model = self.get_model("user/2")
         assert model.get("username") == "test Xcdfgee"
-<<<<<<< HEAD
-        assert model.get("default_password") is not None
-        assert self.auth.is_equals(
-            model.get("default_password", ""), model.get("password", "")
-        )
-        self.assert_history_information("user/2", ["Account created"])
-=======
         assert (password := model.get("default_password")) is not None
         assert all(char in PASSWORD_CHARS for char in password)
         assert self.auth.is_equals(password, model.get("password", ""))
->>>>>>> 1f3b4266
+        self.assert_history_information("user/2", ["Account created"])
 
     def test_create_first_and_last_name(self) -> None:
         response = self.request(
