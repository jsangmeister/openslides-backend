from enum import Enum
<<<<<<< HEAD
from typing import Any, Dict, Optional, Set, Tuple, cast
=======
from typing import Any, Dict, List, Set, Tuple, cast
>>>>>>> 5a4dd344

from openslides_backend.shared.base_service_provider import BaseServiceProvider

from ...permissions.management_levels import (
    CommitteeManagementLevel,
    OrganizationManagementLevel,
)
from ...permissions.permission_helper import (
    has_committee_management_level,
    has_organization_management_level,
    has_perm,
)
from ...permissions.permissions import Permissions
from ...services.datastore.interface import GetManyRequest
from ..exceptions import MissingPermission
from ..patterns import fqid_from_collection_and_id


class UserScope(int, Enum):
    Meeting = 1
    Committee = 2
    Organization = 3


class UserScopeMixin(BaseServiceProvider):
    def get_user_scope(
        self, id_or_instance: int | Dict[str, Any]
    ) -> Tuple[UserScope, int, str]:
        """
        Returns the scope of the given user id together with the relevant scope id (either meeting, committee or organization).
        and the oml-level of the user as string (Empty string, if no)
        """
        meetings: Set[int] = set()
        committees_manager: Set[int] = set()
<<<<<<< HEAD
        if not instance and not id_:
            raise ServiceException("There is no user_id given to get the user_scope!")
        if instance:
            if "group_ids" in instance:
                if "meeting_id" in instance:
                    meetings.add(instance["meeting_id"])
                else:
                    meeting_user = self.datastore.get(
                        fqid_from_collection_and_id("meeting_user", instance["id"]),
                        ["meeting_id"],
                    )
                    meetings.add(meeting_user["meeting_id"])
            committees_manager.update(set(instance.get("committee_management_ids", [])))
            oml_right = instance.get("organization_management_level", "")
        if id_:
            user = self.datastore.get(
                fqid_from_collection_and_id("user", id_),
                [
                    "meeting_ids",
                    "organization_management_level",
                    "committee_management_ids",
                ],
=======
        cml_fields = [
            f"committee_${cml_field}_management_level"
            for cml_field in cast(
                List[str], Committee.user__management_level.replacement_enum
            )
        ]
        if isinstance(id_or_instance, dict):
            meetings.update(map(int, id_or_instance.get("group_$_ids", {}).keys()))
            committees_manager.update(
                get_set_from_dict_from_dict(
                    id_or_instance, "committee_$_management_level"
                )
            )
            oml_right = id_or_instance.get("organization_management_level", "")
        else:
            user = self.datastore.get(
                fqid_from_collection_and_id("user", id_or_instance),
                ["meeting_ids", "organization_management_level", *cml_fields],
>>>>>>> 5a4dd344
            )
            meetings.update(user.get("meeting_ids", []))
            committees_manager.update(set(user.get("committee_management_ids") or []))
            oml_right = user.get("organization_management_level", "")
        result = self.datastore.get_many(
            [
                GetManyRequest(
                    "meeting",
                    list(meetings),
                    ["committee_id", "is_active_in_organization_id"],
                )
            ]
        ).get("meeting", {})
        committees_of_meetings = set(
            meeting_data.get("committee_id")
            for _, meeting_data in result.items()
            if meeting_data.get("is_active_in_organization_id")
        )
        committees = list(committees_manager | committees_of_meetings)
        meetings_committee = {
            meeting_id: meeting_data.get("committee_id")  # type: ignore
            for meeting_id, meeting_data in result.items()
            if meeting_data.get("is_active_in_organization_id")
        }
        if len(meetings_committee) == 1 and len(committees) == 1:
            return UserScope.Meeting, next(iter(meetings_committee)), oml_right
        elif len(committees) == 1:
            return UserScope.Committee, cast(int, committees[0]), oml_right
        return UserScope.Organization, 1, oml_right

    def check_permissions_for_scope(
        self, id: int, always_check_user_oml: bool = True
    ) -> None:
        """
        Checks the permissions for user-altering actions depending on the user scope.
        With check_user_oml_always=True it will be checked whether the request user
        has at minimum the same OML-level than the requested user to pass.
        Reason: A user with OML-level-permission has scope "meeting" or "committee" if
        he belongs to only 1 meeting or 1 committee.
        """
        scope, scope_id, user_oml = self.get_user_scope(id)
        if (
            always_check_user_oml
            and user_oml
            and not has_organization_management_level(
                self.datastore,
                self.user_id,
                perm := OrganizationManagementLevel(user_oml),
            )
        ):
            raise MissingPermission({perm: 1})
        if has_organization_management_level(
            self.datastore, self.user_id, OrganizationManagementLevel.CAN_MANAGE_USERS
        ):
            return

        if scope == UserScope.Committee:
            if not has_committee_management_level(
                self.datastore,
                self.user_id,
                CommitteeManagementLevel.CAN_MANAGE,
                scope_id,
            ):
                raise MissingPermission(
                    {
                        OrganizationManagementLevel.CAN_MANAGE_USERS: 1,
                        CommitteeManagementLevel.CAN_MANAGE: scope_id,
                    }
                )
        elif scope == UserScope.Meeting:
            meeting = self.datastore.get(
                fqid_from_collection_and_id("meeting", scope_id),
                ["committee_id"],
                lock_result=False,
            )
            if not has_committee_management_level(
                self.datastore,
                self.user_id,
                CommitteeManagementLevel.CAN_MANAGE,
                meeting["committee_id"],
            ) and not has_perm(
                self.datastore, self.user_id, Permissions.User.CAN_MANAGE, scope_id
            ):
                raise MissingPermission(
                    {
                        OrganizationManagementLevel.CAN_MANAGE_USERS: 1,
                        CommitteeManagementLevel.CAN_MANAGE: meeting["committee_id"],
                        Permissions.User.CAN_MANAGE: scope_id,
                    }
                )
        else:
            raise MissingPermission({OrganizationManagementLevel.CAN_MANAGE_USERS: 1})<|MERGE_RESOLUTION|>--- conflicted
+++ resolved
@@ -1,9 +1,5 @@
 from enum import Enum
-<<<<<<< HEAD
-from typing import Any, Dict, Optional, Set, Tuple, cast
-=======
-from typing import Any, Dict, List, Set, Tuple, cast
->>>>>>> 5a4dd344
+from typing import Any, Dict, Set, Tuple, cast
 
 from openslides_backend.shared.base_service_provider import BaseServiceProvider
 
@@ -38,49 +34,30 @@
         """
         meetings: Set[int] = set()
         committees_manager: Set[int] = set()
-<<<<<<< HEAD
-        if not instance and not id_:
-            raise ServiceException("There is no user_id given to get the user_scope!")
-        if instance:
-            if "group_ids" in instance:
-                if "meeting_id" in instance:
-                    meetings.add(instance["meeting_id"])
+        if isinstance(id_or_instance, dict):
+            if "group_ids" in id_or_instance:
+                if "meeting_id" in id_or_instance:
+                    meetings.add(id_or_instance["meeting_id"])
                 else:
                     meeting_user = self.datastore.get(
-                        fqid_from_collection_and_id("meeting_user", instance["id"]),
+                        fqid_from_collection_and_id(
+                            "meeting_user", id_or_instance["id"]
+                        ),
                         ["meeting_id"],
                     )
                     meetings.add(meeting_user["meeting_id"])
-            committees_manager.update(set(instance.get("committee_management_ids", [])))
-            oml_right = instance.get("organization_management_level", "")
-        if id_:
+            committees_manager.update(
+                set(id_or_instance.get("committee_management_ids", []))
+            )
+            oml_right = id_or_instance.get("organization_management_level", "")
+        else:
             user = self.datastore.get(
-                fqid_from_collection_and_id("user", id_),
+                fqid_from_collection_and_id("user", id_or_instance),
                 [
                     "meeting_ids",
                     "organization_management_level",
                     "committee_management_ids",
                 ],
-=======
-        cml_fields = [
-            f"committee_${cml_field}_management_level"
-            for cml_field in cast(
-                List[str], Committee.user__management_level.replacement_enum
-            )
-        ]
-        if isinstance(id_or_instance, dict):
-            meetings.update(map(int, id_or_instance.get("group_$_ids", {}).keys()))
-            committees_manager.update(
-                get_set_from_dict_from_dict(
-                    id_or_instance, "committee_$_management_level"
-                )
-            )
-            oml_right = id_or_instance.get("organization_management_level", "")
-        else:
-            user = self.datastore.get(
-                fqid_from_collection_and_id("user", id_or_instance),
-                ["meeting_ids", "organization_management_level", *cml_fields],
->>>>>>> 5a4dd344
             )
             meetings.update(user.get("meeting_ids", []))
             committees_manager.update(set(user.get("committee_management_ids") or []))
