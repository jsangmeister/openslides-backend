# Code generated. DO NOT EDIT.

from openslides_backend.models import fields
from openslides_backend.models.base import Model

<<<<<<< HEAD
MODELS_YML_CHECKSUM = "fa09f258347319e4db20d5837bab2a5b"
=======
MODELS_YML_CHECKSUM = "de89cf136b65e35546e22de4c81e21ba"
>>>>>>> cd4e9683


class Organization(Model):
    collection = "organization"
    verbose_name = "organization"

    id = fields.IntegerField()
    name = fields.CharField()
    description = fields.HTMLStrictField()
    legal_notice = fields.TextField()
    privacy_policy = fields.TextField()
    login_text = fields.TextField()
    reset_password_verbose_errors = fields.BooleanField()
    enable_electronic_voting = fields.BooleanField()
    enable_chat = fields.BooleanField()
    limit_of_meetings = fields.IntegerField(
        default=0,
        constraints={
            "description": "Maximum of active meetings for the whole organization. 0 means no limitation at all",
            "minimum": 0,
        },
    )
    limit_of_users = fields.IntegerField(
        default=0,
        constraints={
            "description": "Maximum of active users for the whole organization. 0 means no limitation at all",
            "minimum": 0,
        },
    )
    committee_ids = fields.RelationListField(to={"committee": "organization_id"})
    active_meeting_ids = fields.RelationListField(
        to={"meeting": "is_active_in_organization_id"}
    )
    archived_meeting_ids = fields.RelationListField(
        to={"meeting": "is_archived_in_organization_id"}
    )
    template_meeting_ids = fields.RelationListField(
        to={"meeting": "template_for_organization_id"}
    )
    organization_tag_ids = fields.RelationListField(
        to={"organization_tag": "organization_id"}
    )
    theme_id = fields.RelationField(
        to={"theme": "theme_for_organization_id"}, required=True
    )
    theme_ids = fields.RelationListField(to={"theme": "organization_id"})
    mediafile_ids = fields.RelationListField(
        to={"mediafile": "owner_id"}, on_delete=fields.OnDelete.CASCADE
    )
    user_ids = fields.RelationListField(to={"user": "organization_id"})
    users_email_sender = fields.CharField(default="OpenSlides")
    users_email_replyto = fields.CharField()
    users_email_subject = fields.CharField(default="OpenSlides access data")
    users_email_body = fields.TextField(
        default="Dear {name},\n\nthis is your personal OpenSlides login:\n\n{url}\nUsername: {username}\nPassword: {password}\n\n\nThis email was generated automatically."
    )
    url = fields.CharField(default="https://example.com")


class User(Model):
    collection = "user"
    verbose_name = "user"

    id = fields.IntegerField()
    username = fields.CharField(required=True)
    pronoun = fields.CharField()
    title = fields.CharField()
    first_name = fields.CharField()
    last_name = fields.CharField()
    is_active = fields.BooleanField()
    is_physical_person = fields.BooleanField(default=True)
    password = fields.CharField()
    default_password = fields.CharField()
    can_change_own_password = fields.BooleanField(default=True)
    gender = fields.CharField(constraints={"enum": ["male", "female", "diverse"]})
    email = fields.CharField()
    default_number = fields.CharField()
    default_structure_level = fields.CharField()
    default_vote_weight = fields.DecimalField(
        default="1.000000", constraints={"minimum": 0}
    )
    last_email_send = fields.TimestampField()
    is_demo_user = fields.BooleanField()
    last_login = fields.TimestampField(read_only=True)
    organization_management_level = fields.CharField(
        constraints={
            "description": "Hierarchical permission level for the whole organization.",
            "enum": ["superadmin", "can_manage_organization", "can_manage_users"],
        }
    )
    is_present_in_meeting_ids = fields.RelationListField(
        to={"meeting": "present_user_ids"}
    )
    committee_ids = fields.RelationListField(
        to={"committee": "user_ids"},
        read_only=True,
        constraints={"description": "Calculated field."},
    )
    committee__management_level = fields.TemplateRelationListField(
        index=10,
        to={"committee": "user_$_management_level"},
        replacement_enum=["can_manage"],
    )
    forwarding_committee_ids = fields.RelationListField(
        to={"committee": "forwarding_user_id"}
    )
    meeting_user_ids = fields.RelationListField(
        to={"meeting_user": "user_id"}, on_delete=fields.OnDelete.CASCADE
    )
    group__ids = fields.TemplateRelationListField(
        index=6,
        replacement_collection="meeting",
        to={"group": "user_ids"},
    )
<<<<<<< HEAD
    speaker__ids = fields.TemplateRelationListField(
        index=8,
        replacement_collection="meeting",
        to={"speaker": "user_id"},
        on_delete=fields.OnDelete.CASCADE,
    )
=======
>>>>>>> cd4e9683
    supported_motion__ids = fields.TemplateRelationListField(
        index=17,
        replacement_collection="meeting",
        to={"motion": "supporter_ids"},
    )
    submitted_motion__ids = fields.TemplateRelationListField(
        index=17,
        replacement_collection="meeting",
        to={"motion_submitter": "user_id"},
        on_delete=fields.OnDelete.CASCADE,
    )
    poll_voted__ids = fields.TemplateRelationListField(
        index=11,
        replacement_collection="meeting",
        to={"poll": "voted_ids"},
    )
    option__ids = fields.TemplateRelationListField(
        index=7,
        replacement_collection="meeting",
        to={"option": "content_object_id"},
    )
    vote__ids = fields.TemplateRelationListField(
        index=5,
        replacement_collection="meeting",
        to={"vote": "user_id"},
    )
    vote_delegated_vote__ids = fields.TemplateRelationListField(
        index=20,
        replacement_collection="meeting",
        to={"vote": "delegated_user_id"},
    )
    assignment_candidate__ids = fields.TemplateRelationListField(
        index=21,
        replacement_collection="meeting",
        to={"assignment_candidate": "user_id"},
    )
    projection__ids = fields.TemplateRelationListField(
        index=11,
        replacement_collection="meeting",
        to={"projection": "content_object_id"},
        on_delete=fields.OnDelete.CASCADE,
    )
    vote_delegated__to_id = fields.TemplateRelationField(
        index=15,
        replacement_collection="meeting",
        to={"user": "vote_delegations_$_from_ids"},
    )
    vote_delegations__from_ids = fields.TemplateRelationListField(
        index=17,
        replacement_collection="meeting",
        to={"user": "vote_delegated_$_to_id"},
    )
    chat_message__ids = fields.TemplateRelationListField(
        index=13,
        replacement_collection="meeting",
        to={"chat_message": "user_id"},
    )
    meeting_ids = fields.NumberArrayField(
        read_only=True,
        constraints={
            "description": "Calculated. All ids from group_$_ids as integers."
        },
    )
    organization_id = fields.OrganizationField(
        to={"organization": "user_ids"}, required=True
    )


class MeetingUser(Model):
    collection = "meeting_user"
    verbose_name = "meeting user"

    id = fields.IntegerField(required=True)
    user_id = fields.RelationField(to={"user": "meeting_user_ids"}, required=True)
    meeting_id = fields.RelationField(to={"meeting": "meeting_user_ids"}, required=True)
    comment = fields.HTMLStrictField()
    number = fields.CharField()
    structure_level = fields.CharField()
    about_me = fields.HTMLStrictField(
        constraints={
            "description": "restriction_mode B is restriction_mode A or request user == user_id"
        }
    )
    vote_weight = fields.DecimalField(constraints={"minimum": 0})
    personal_note_ids = fields.RelationListField(
        to={"personal_note": "meeting_user_id"}, on_delete=fields.OnDelete.CASCADE
    )
<<<<<<< HEAD
=======
    speaker_ids = fields.RelationListField(
        to={"speaker": "meeting_user_id"}, on_delete=fields.OnDelete.CASCADE
    )
>>>>>>> cd4e9683


class OrganizationTag(Model):
    collection = "organization_tag"
    verbose_name = "organization tag"

    id = fields.IntegerField()
    name = fields.CharField(required=True)
    color = fields.ColorField(required=True)
    tagged_ids = fields.GenericRelationListField(
        to={"committee": "organization_tag_ids", "meeting": "organization_tag_ids"}
    )
    organization_id = fields.OrganizationField(
        to={"organization": "organization_tag_ids"}, required=True
    )


class Theme(Model):
    collection = "theme"
    verbose_name = "theme"

    id = fields.IntegerField(required=True)
    name = fields.CharField(required=True)
    accent_100 = fields.ColorField()
    accent_200 = fields.ColorField()
    accent_300 = fields.ColorField()
    accent_400 = fields.ColorField()
    accent_50 = fields.ColorField()
    accent_500 = fields.ColorField(required=True)
    accent_600 = fields.ColorField()
    accent_700 = fields.ColorField()
    accent_800 = fields.ColorField()
    accent_900 = fields.ColorField()
    accent_a100 = fields.ColorField()
    accent_a200 = fields.ColorField()
    accent_a400 = fields.ColorField()
    accent_a700 = fields.ColorField()
    primary_100 = fields.ColorField()
    primary_200 = fields.ColorField()
    primary_300 = fields.ColorField()
    primary_400 = fields.ColorField()
    primary_50 = fields.ColorField()
    primary_500 = fields.ColorField(required=True)
    primary_600 = fields.ColorField()
    primary_700 = fields.ColorField()
    primary_800 = fields.ColorField()
    primary_900 = fields.ColorField()
    primary_a100 = fields.ColorField()
    primary_a200 = fields.ColorField()
    primary_a400 = fields.ColorField()
    primary_a700 = fields.ColorField()
    warn_100 = fields.ColorField()
    warn_200 = fields.ColorField()
    warn_300 = fields.ColorField()
    warn_400 = fields.ColorField()
    warn_50 = fields.ColorField()
    warn_500 = fields.ColorField(required=True)
    warn_600 = fields.ColorField()
    warn_700 = fields.ColorField()
    warn_800 = fields.ColorField()
    warn_900 = fields.ColorField()
    warn_a100 = fields.ColorField()
    warn_a200 = fields.ColorField()
    warn_a400 = fields.ColorField()
    warn_a700 = fields.ColorField()
    theme_for_organization_id = fields.RelationField(to={"organization": "theme_id"})
    organization_id = fields.OrganizationField(
        to={"organization": "theme_ids"}, required=True
    )


class Committee(Model):
    collection = "committee"
    verbose_name = "committee"

    id = fields.IntegerField()
    name = fields.CharField(required=True)
    description = fields.HTMLStrictField()
    meeting_ids = fields.RelationListField(
        to={"meeting": "committee_id"}, on_delete=fields.OnDelete.PROTECT
    )
    default_meeting_id = fields.RelationField(
        to={"meeting": "default_meeting_for_committee_id"}
    )
    user_ids = fields.RelationListField(
        to={"user": "committee_ids"},
        read_only=True,
        constraints={"description": "Calculated field."},
    )
    user__management_level = fields.TemplateRelationListField(
        index=5,
        to={"user": "committee_$_management_level"},
        replacement_enum=["can_manage"],
    )
    forward_to_committee_ids = fields.RelationListField(
        to={"committee": "receive_forwardings_from_committee_ids"}
    )
    receive_forwardings_from_committee_ids = fields.RelationListField(
        to={"committee": "forward_to_committee_ids"}
    )
    forwarding_user_id = fields.RelationField(to={"user": "forwarding_committee_ids"})
    organization_tag_ids = fields.RelationListField(
        to={"organization_tag": "tagged_ids"}
    )
    organization_id = fields.OrganizationField(
        to={"organization": "committee_ids"}, required=True
    )


class Meeting(Model):
    collection = "meeting"
    verbose_name = "meeting"

    id = fields.IntegerField()
    welcome_title = fields.CharField(default="Welcome to OpenSlides")
    welcome_text = fields.HTMLPermissiveField(default="Space for your welcome text.")
    name = fields.CharField(default="OpenSlides", constraints={"maxLength": 100})
    is_active_in_organization_id = fields.RelationField(
        to={"organization": "active_meeting_ids"},
        constraints={"description": "Backrelation and boolean flag at once"},
    )
    is_archived_in_organization_id = fields.RelationField(
        to={"organization": "archived_meeting_ids"},
        constraints={"description": "Backrelation and boolean flag at once"},
    )
    description = fields.CharField(
        default="Presentation and assembly system", constraints={"maxLength": 100}
    )
    location = fields.CharField()
    start_time = fields.TimestampField()
    end_time = fields.TimestampField()
    imported_at = fields.TimestampField()
    jitsi_domain = fields.CharField()
    jitsi_room_name = fields.CharField()
    jitsi_room_password = fields.CharField()
    template_for_organization_id = fields.RelationField(
        to={"organization": "template_meeting_ids"}
    )
    enable_anonymous = fields.BooleanField(default=False)
    custom_translations = fields.JSONField()
    conference_show = fields.BooleanField(default=False)
    conference_auto_connect = fields.BooleanField(default=False)
    conference_los_restriction = fields.BooleanField(default=True)
    conference_stream_url = fields.CharField()
    conference_stream_poster_url = fields.CharField()
    conference_open_microphone = fields.BooleanField(default=False)
    conference_open_video = fields.BooleanField(default=False)
    conference_auto_connect_next_speakers = fields.IntegerField(default=0)
    conference_enable_helpdesk = fields.BooleanField(default=False)
    applause_enable = fields.BooleanField(default=False)
    applause_type = fields.CharField(
        default="applause-type-bar",
        constraints={"enum": ["applause-type-bar", "applause-type-particles"]},
    )
    applause_show_level = fields.BooleanField(default=False)
    applause_min_amount = fields.IntegerField(default=1, constraints={"minimum": 0})
    applause_max_amount = fields.IntegerField(default=0, constraints={"minimum": 0})
    applause_timeout = fields.IntegerField(default=5, constraints={"minimum": 0})
    applause_particle_image_url = fields.CharField()
    projector_countdown_default_time = fields.IntegerField(required=True, default=60)
    projector_countdown_warning_time = fields.IntegerField(
        required=True, default=0, constraints={"minimum": 0}
    )
    export_csv_encoding = fields.CharField(
        default="utf-8", constraints={"enum": ["utf-8", "iso-8859-15"]}
    )
    export_csv_separator = fields.CharField(default=";")
    export_pdf_pagenumber_alignment = fields.CharField(
        default="center", constraints={"enum": ["left", "right", "center"]}
    )
    export_pdf_fontsize = fields.IntegerField(
        default=10, constraints={"enum": [10, 11, 12]}
    )
    export_pdf_line_height = fields.FloatField(
        default=1.25, constraints={"minimum": 1.0}
    )
    export_pdf_page_margin_left = fields.IntegerField(
        default=20, constraints={"minimum": 0}
    )
    export_pdf_page_margin_top = fields.IntegerField(
        default=25, constraints={"minimum": 0}
    )
    export_pdf_page_margin_right = fields.IntegerField(
        default=20, constraints={"minimum": 0}
    )
    export_pdf_page_margin_bottom = fields.IntegerField(
        default=20, constraints={"minimum": 0}
    )
    export_pdf_pagesize = fields.CharField(
        default="A4", constraints={"enum": ["A4", "A5"]}
    )
    agenda_show_subtitles = fields.BooleanField(default=False)
    agenda_enable_numbering = fields.BooleanField(default=True)
    agenda_number_prefix = fields.CharField(constraints={"maxLength": 20})
    agenda_numeral_system = fields.CharField(
        default="arabic", constraints={"enum": ["arabic", "roman"]}
    )
    agenda_item_creation = fields.CharField(
        default="default_no",
        constraints={"enum": ["always", "never", "default_yes", "default_no"]},
    )
    agenda_new_items_default_visibility = fields.CharField(
        default="internal", constraints={"enum": ["common", "internal", "hidden"]}
    )
    agenda_show_internal_items_on_projector = fields.BooleanField(default=False)
    list_of_speakers_amount_last_on_projector = fields.IntegerField(
        default=0, constraints={"minimum": -1}
    )
    list_of_speakers_amount_next_on_projector = fields.IntegerField(
        default=-1, constraints={"minimum": -1}
    )
    list_of_speakers_couple_countdown = fields.BooleanField(default=True)
    list_of_speakers_show_amount_of_speakers_on_slide = fields.BooleanField(
        default=True
    )
    list_of_speakers_present_users_only = fields.BooleanField(default=False)
    list_of_speakers_show_first_contribution = fields.BooleanField(default=False)
    list_of_speakers_enable_point_of_order_speakers = fields.BooleanField(default=True)
    list_of_speakers_enable_pro_contra_speech = fields.BooleanField(default=False)
    list_of_speakers_can_set_contribution_self = fields.BooleanField(default=False)
    list_of_speakers_speaker_note_for_everyone = fields.BooleanField(default=True)
    list_of_speakers_initially_closed = fields.BooleanField(default=False)
    motions_default_workflow_id = fields.RelationField(
        to={"motion_workflow": "default_workflow_meeting_id"}, required=True
    )
    motions_default_amendment_workflow_id = fields.RelationField(
        to={"motion_workflow": "default_amendment_workflow_meeting_id"}, required=True
    )
    motions_default_statute_amendment_workflow_id = fields.RelationField(
        to={"motion_workflow": "default_statute_amendment_workflow_meeting_id"},
        required=True,
    )
    motions_preamble = fields.TextField(default="The assembly may decide:")
    motions_default_line_numbering = fields.CharField(
        default="outside", constraints={"enum": ["outside", "inline", "none"]}
    )
    motions_line_length = fields.IntegerField(default=85, constraints={"minimum": 40})
    motions_reason_required = fields.BooleanField(default=False)
    motions_enable_text_on_projector = fields.BooleanField(default=True)
    motions_enable_reason_on_projector = fields.BooleanField(default=False)
    motions_enable_sidebox_on_projector = fields.BooleanField(default=False)
    motions_enable_recommendation_on_projector = fields.BooleanField(default=True)
    motions_show_referring_motions = fields.BooleanField(default=True)
    motions_show_sequential_number = fields.BooleanField(default=True)
    motions_recommendations_by = fields.CharField()
    motions_statute_recommendations_by = fields.CharField()
    motions_recommendation_text_mode = fields.CharField(
        default="diff", constraints={"enum": ["original", "changed", "diff", "agreed"]}
    )
    motions_default_sorting = fields.CharField(
        default="number", constraints={"enum": ["number", "weight"]}
    )
    motions_number_type = fields.CharField(
        default="per_category",
        constraints={"enum": ["per_category", "serially_numbered", "manually"]},
    )
    motions_number_min_digits = fields.IntegerField(default=2)
    motions_number_with_blank = fields.BooleanField(default=False)
    motions_statutes_enabled = fields.BooleanField(default=False)
    motions_amendments_enabled = fields.BooleanField(default=True)
    motions_amendments_in_main_list = fields.BooleanField(default=True)
    motions_amendments_of_amendments = fields.BooleanField(default=False)
    motions_amendments_prefix = fields.CharField(default="-Ä")
    motions_amendments_text_mode = fields.CharField(
        default="paragraph",
        constraints={"enum": ["freestyle", "fulltext", "paragraph"]},
    )
    motions_amendments_multiple_paragraphs = fields.BooleanField(default=True)
    motions_supporters_min_amount = fields.IntegerField(
        default=0, constraints={"minimum": 0}
    )
    motions_export_title = fields.CharField(default="Motions")
    motions_export_preamble = fields.TextField()
    motions_export_submitter_recommendation = fields.BooleanField(default=True)
    motions_export_follow_recommendation = fields.BooleanField(default=False)
    motion_poll_ballot_paper_selection = fields.CharField(
        default="CUSTOM_NUMBER",
        constraints={
            "enum": [
                "NUMBER_OF_DELEGATES",
                "NUMBER_OF_ALL_PARTICIPANTS",
                "CUSTOM_NUMBER",
            ]
        },
    )
    motion_poll_ballot_paper_number = fields.IntegerField(default=8)
    motion_poll_default_type = fields.CharField(default="pseudoanonymous")
    motion_poll_default_100_percent_base = fields.CharField(default="YNA")
    motion_poll_default_group_ids = fields.RelationListField(
        to={"group": "used_as_motion_poll_default_id"}
    )
    motion_poll_default_backend = fields.CharField(
        default="fast", constraints={"enum": ["long", "fast"]}
    )
    meeting_user_ids = fields.RelationListField(
        to={"meeting_user": "meeting_id"}, on_delete=fields.OnDelete.CASCADE
    )
    users_enable_presence_view = fields.BooleanField(default=False)
    users_enable_vote_weight = fields.BooleanField(default=False)
    users_allow_self_set_present = fields.BooleanField(default=True)
    users_pdf_welcometitle = fields.CharField(default="Welcome to OpenSlides")
    users_pdf_welcometext = fields.TextField(
        default="[Place for your welcome and help text.]"
    )
    users_pdf_wlan_ssid = fields.CharField()
    users_pdf_wlan_password = fields.CharField()
    users_pdf_wlan_encryption = fields.CharField(
        constraints={"enum": ["", "WEP", "WPA", "nopass"]}
    )
    users_email_sender = fields.CharField(default="OpenSlides")
    users_email_replyto = fields.CharField()
    users_email_subject = fields.CharField(default="OpenSlides access data")
    users_email_body = fields.TextField(
        default="Dear {name},\n\nthis is your personal OpenSlides login:\n\n{url}\nUsername: {username}\nPassword: {password}\n\n\nThis email was generated automatically."
    )
    users_enable_vote_delegations = fields.BooleanField()
    assignments_export_title = fields.CharField(default="Elections")
    assignments_export_preamble = fields.TextField()
    assignment_poll_ballot_paper_selection = fields.CharField(
        default="CUSTOM_NUMBER",
        constraints={
            "enum": [
                "NUMBER_OF_DELEGATES",
                "NUMBER_OF_ALL_PARTICIPANTS",
                "CUSTOM_NUMBER",
            ]
        },
    )
    assignment_poll_ballot_paper_number = fields.IntegerField(default=8)
    assignment_poll_add_candidates_to_list_of_speakers = fields.BooleanField(
        default=False
    )
    assignment_poll_enable_max_votes_per_option = fields.BooleanField(default=False)
    assignment_poll_sort_poll_result_by_votes = fields.BooleanField(default=True)
    assignment_poll_default_type = fields.CharField(default="pseudoanonymous")
    assignment_poll_default_method = fields.CharField(default="Y")
    assignment_poll_default_100_percent_base = fields.CharField(default="valid")
    assignment_poll_default_group_ids = fields.RelationListField(
        to={"group": "used_as_assignment_poll_default_id"}
    )
    assignment_poll_default_backend = fields.CharField(
        default="fast", constraints={"enum": ["long", "fast"]}
    )
    poll_ballot_paper_selection = fields.CharField(
        constraints={
            "enum": [
                "NUMBER_OF_DELEGATES",
                "NUMBER_OF_ALL_PARTICIPANTS",
                "CUSTOM_NUMBER",
            ]
        }
    )
    poll_ballot_paper_number = fields.IntegerField()
    poll_sort_poll_result_by_votes = fields.BooleanField()
    poll_default_type = fields.CharField(default="analog")
    poll_default_method = fields.CharField()
    poll_default_100_percent_base = fields.CharField(default="YNA")
    poll_default_group_ids = fields.RelationListField(
        to={"group": "used_as_poll_default_id"}
    )
    poll_default_backend = fields.CharField(
        default="fast", constraints={"enum": ["long", "fast"]}
    )
    poll_couple_countdown = fields.BooleanField(default=True)
    projector_ids = fields.RelationListField(
        to={"projector": "meeting_id"}, on_delete=fields.OnDelete.CASCADE
    )
    all_projection_ids = fields.RelationListField(
        to={"projection": "meeting_id"}, on_delete=fields.OnDelete.CASCADE
    )
    projector_message_ids = fields.RelationListField(
        to={"projector_message": "meeting_id"}, on_delete=fields.OnDelete.CASCADE
    )
    projector_countdown_ids = fields.RelationListField(
        to={"projector_countdown": "meeting_id"}, on_delete=fields.OnDelete.CASCADE
    )
    tag_ids = fields.RelationListField(
        to={"tag": "meeting_id"}, on_delete=fields.OnDelete.CASCADE
    )
    agenda_item_ids = fields.RelationListField(
        to={"agenda_item": "meeting_id"}, on_delete=fields.OnDelete.CASCADE
    )
    list_of_speakers_ids = fields.RelationListField(
        to={"list_of_speakers": "meeting_id"}, on_delete=fields.OnDelete.CASCADE
    )
    speaker_ids = fields.RelationListField(
        to={"speaker": "meeting_id"}, on_delete=fields.OnDelete.CASCADE
    )
    topic_ids = fields.RelationListField(
        to={"topic": "meeting_id"}, on_delete=fields.OnDelete.CASCADE
    )
    group_ids = fields.RelationListField(
        to={"group": "meeting_id"}, on_delete=fields.OnDelete.CASCADE
    )
    mediafile_ids = fields.RelationListField(
        to={"mediafile": "owner_id"}, on_delete=fields.OnDelete.CASCADE
    )
    motion_ids = fields.RelationListField(
        to={"motion": "meeting_id"}, on_delete=fields.OnDelete.CASCADE
    )
    forwarded_motion_ids = fields.RelationListField(
        to={"motion": "origin_meeting_id"}, on_delete=fields.OnDelete.CASCADE
    )
    motion_comment_section_ids = fields.RelationListField(
        to={"motion_comment_section": "meeting_id"}, on_delete=fields.OnDelete.CASCADE
    )
    motion_category_ids = fields.RelationListField(
        to={"motion_category": "meeting_id"}, on_delete=fields.OnDelete.CASCADE
    )
    motion_block_ids = fields.RelationListField(
        to={"motion_block": "meeting_id"}, on_delete=fields.OnDelete.CASCADE
    )
    motion_workflow_ids = fields.RelationListField(
        to={"motion_workflow": "meeting_id"}, on_delete=fields.OnDelete.CASCADE
    )
    motion_statute_paragraph_ids = fields.RelationListField(
        to={"motion_statute_paragraph": "meeting_id"}, on_delete=fields.OnDelete.CASCADE
    )
    motion_comment_ids = fields.RelationListField(
        to={"motion_comment": "meeting_id"}, on_delete=fields.OnDelete.CASCADE
    )
    motion_submitter_ids = fields.RelationListField(
        to={"motion_submitter": "meeting_id"}, on_delete=fields.OnDelete.CASCADE
    )
    motion_change_recommendation_ids = fields.RelationListField(
        to={"motion_change_recommendation": "meeting_id"},
        on_delete=fields.OnDelete.CASCADE,
    )
    motion_state_ids = fields.RelationListField(
        to={"motion_state": "meeting_id"}, on_delete=fields.OnDelete.CASCADE
    )
    poll_ids = fields.RelationListField(
        to={"poll": "meeting_id"}, on_delete=fields.OnDelete.CASCADE
    )
    option_ids = fields.RelationListField(
        to={"option": "meeting_id"}, on_delete=fields.OnDelete.CASCADE
    )
    vote_ids = fields.RelationListField(
        to={"vote": "meeting_id"}, on_delete=fields.OnDelete.CASCADE
    )
    assignment_ids = fields.RelationListField(
        to={"assignment": "meeting_id"}, on_delete=fields.OnDelete.CASCADE
    )
    assignment_candidate_ids = fields.RelationListField(
        to={"assignment_candidate": "meeting_id"}, on_delete=fields.OnDelete.CASCADE
    )
    personal_note_ids = fields.RelationListField(
        to={"personal_note": "meeting_id"}, on_delete=fields.OnDelete.CASCADE
    )
    chat_group_ids = fields.RelationListField(
        to={"chat_group": "meeting_id"}, on_delete=fields.OnDelete.CASCADE
    )
    chat_message_ids = fields.RelationListField(
        to={"chat_message": "meeting_id"}, on_delete=fields.OnDelete.CASCADE
    )
    logo__id = fields.TemplateRelationField(
        index=5,
        to={"mediafile": "used_as_logo_$_in_meeting_id"},
        replacement_enum=[
            "projector_main",
            "projector_header",
            "web_header",
            "pdf_header_l",
            "pdf_header_r",
            "pdf_footer_l",
            "pdf_footer_r",
            "pdf_ballot_paper",
        ],
    )
    font__id = fields.TemplateRelationField(
        index=5,
        to={"mediafile": "used_as_font_$_in_meeting_id"},
        replacement_enum=[
            "regular",
            "italic",
            "bold",
            "bold_italic",
            "monospace",
            "chyron_speaker_name",
            "projector_h1",
            "projector_h2",
        ],
    )
    committee_id = fields.RelationField(to={"committee": "meeting_ids"}, required=True)
    default_meeting_for_committee_id = fields.RelationField(
        to={"committee": "default_meeting_id"}
    )
    organization_tag_ids = fields.RelationListField(
        to={"organization_tag": "tagged_ids"}
    )
    present_user_ids = fields.RelationListField(
        to={"user": "is_present_in_meeting_ids"}
    )
    user_ids = fields.NumberArrayField(
        read_only=True,
        constraints={
            "description": "Calculated. All user ids from all users assigned to groups of this meeting."
        },
    )
    reference_projector_id = fields.RelationField(
        to={"projector": "used_as_reference_projector_meeting_id"}, required=True
    )
    list_of_speakers_countdown_id = fields.RelationField(
        to={"projector_countdown": "used_as_list_of_speakers_countdown_meeting_id"}
    )
    poll_countdown_id = fields.RelationField(
        to={"projector_countdown": "used_as_poll_countdown_meeting_id"}
    )
    default_projector__id = fields.TemplateRelationField(
        index=18,
        to={"projector": "used_as_default_$_in_meeting_id"},
        required=True,
        replacement_enum=[
            "agenda_all_items",
            "topics",
            "list_of_speakers",
            "current_list_of_speakers",
            "motion",
            "amendment",
            "motion_block",
            "assignment",
            "user",
            "mediafile",
            "projector_message",
            "projector_countdowns",
            "assignment_poll",
            "motion_poll",
            "poll",
        ],
    )
    projection_ids = fields.RelationListField(
        to={"projection": "content_object_id"}, on_delete=fields.OnDelete.CASCADE
    )
    default_group_id = fields.RelationField(
        to={"group": "default_group_for_meeting_id"}, required=True
    )
    admin_group_id = fields.RelationField(to={"group": "admin_group_for_meeting_id"})


class Group(Model):
    collection = "group"
    verbose_name = "group"

    id = fields.IntegerField()
    name = fields.CharField(required=True)
    permissions = fields.CharArrayField(
        in_array_constraints={
            "enum": [
                "agenda_item.can_manage",
                "agenda_item.can_see",
                "agenda_item.can_see_internal",
                "assignment.can_manage",
                "assignment.can_nominate_other",
                "assignment.can_nominate_self",
                "assignment.can_see",
                "chat.can_manage",
                "list_of_speakers.can_be_speaker",
                "list_of_speakers.can_manage",
                "list_of_speakers.can_see",
                "mediafile.can_manage",
                "mediafile.can_see",
                "meeting.can_manage_logos_and_fonts",
                "meeting.can_manage_settings",
                "meeting.can_see_autopilot",
                "meeting.can_see_frontpage",
                "meeting.can_see_history",
                "meeting.can_see_livestream",
                "motion.can_create",
                "motion.can_create_amendments",
                "motion.can_forward",
                "motion.can_manage",
                "motion.can_manage_metadata",
                "motion.can_manage_polls",
                "motion.can_see",
                "motion.can_see_internal",
                "motion.can_support",
                "poll.can_manage",
                "projector.can_manage",
                "projector.can_see",
                "tag.can_manage",
                "user.can_manage",
                "user.can_manage_presence",
                "user.can_see",
            ]
        }
    )
    weight = fields.IntegerField()
    user_ids = fields.RelationListField(to={"user": "group_$_ids"})
    default_group_for_meeting_id = fields.RelationField(
        to={"meeting": "default_group_id"}, on_delete=fields.OnDelete.PROTECT
    )
    admin_group_for_meeting_id = fields.RelationField(
        to={"meeting": "admin_group_id"}, on_delete=fields.OnDelete.PROTECT
    )
    mediafile_access_group_ids = fields.RelationListField(
        to={"mediafile": "access_group_ids"}, equal_fields="meeting_id"
    )
    mediafile_inherited_access_group_ids = fields.RelationListField(
        to={"mediafile": "inherited_access_group_ids"},
        read_only=True,
        constraints={"description": "Calculated field."},
    )
    read_comment_section_ids = fields.RelationListField(
        to={"motion_comment_section": "read_group_ids"}, equal_fields="meeting_id"
    )
    write_comment_section_ids = fields.RelationListField(
        to={"motion_comment_section": "write_group_ids"}, equal_fields="meeting_id"
    )
    read_chat_group_ids = fields.RelationListField(
        to={"chat_group": "read_group_ids"}, equal_fields="meeting_id"
    )
    write_chat_group_ids = fields.RelationListField(
        to={"chat_group": "write_group_ids"}, equal_fields="meeting_id"
    )
    poll_ids = fields.RelationListField(
        to={"poll": "entitled_group_ids"}, equal_fields="meeting_id"
    )
    used_as_motion_poll_default_id = fields.RelationField(
        to={"meeting": "motion_poll_default_group_ids"}
    )
    used_as_assignment_poll_default_id = fields.RelationField(
        to={"meeting": "assignment_poll_default_group_ids"}
    )
    used_as_poll_default_id = fields.RelationField(
        to={"meeting": "poll_default_group_ids"}
    )
    meeting_id = fields.RelationField(to={"meeting": "group_ids"}, required=True)


class PersonalNote(Model):
    collection = "personal_note"
    verbose_name = "personal note"

    id = fields.IntegerField()
    note = fields.HTMLStrictField()
    star = fields.BooleanField()
    meeting_user_id = fields.RelationField(
        to={"meeting_user": "personal_note_ids"}, required=True
    )
    content_object_id = fields.GenericRelationField(
        to={"motion": "personal_note_ids"}, equal_fields="meeting_id"
    )
    meeting_id = fields.RelationField(
        to={"meeting": "personal_note_ids"}, required=True
    )


class Tag(Model):
    collection = "tag"
    verbose_name = "tag"

    id = fields.IntegerField()
    name = fields.CharField(required=True)
    tagged_ids = fields.GenericRelationListField(
        to={
            "agenda_item": "tag_ids",
            "assignment": "tag_ids",
            "motion": "tag_ids",
            "topic": "tag_ids",
        },
        equal_fields="meeting_id",
    )
    meeting_id = fields.RelationField(to={"meeting": "tag_ids"}, required=True)


class AgendaItem(Model):
    collection = "agenda_item"
    verbose_name = "agenda item"

    id = fields.IntegerField()
    item_number = fields.CharField()
    comment = fields.CharField()
    closed = fields.BooleanField(default=False)
    type = fields.CharField(
        default="common", constraints={"enum": ["common", "internal", "hidden"]}
    )
    duration = fields.IntegerField(
        constraints={"description": "Given in seconds", "minimum": 0}
    )
    is_internal = fields.BooleanField(
        read_only=True, constraints={"description": "Calculated by the server"}
    )
    is_hidden = fields.BooleanField(
        read_only=True, constraints={"description": "Calculated by the server"}
    )
    level = fields.IntegerField(
        read_only=True, constraints={"description": "Calculated by the server"}
    )
    weight = fields.IntegerField(default=10000)
    content_object_id = fields.GenericRelationField(
        to={
            "motion": "agenda_item_id",
            "motion_block": "agenda_item_id",
            "assignment": "agenda_item_id",
            "topic": "agenda_item_id",
        },
        required=True,
        equal_fields="meeting_id",
    )
    parent_id = fields.RelationField(
        to={"agenda_item": "child_ids"}, equal_fields="meeting_id"
    )
    child_ids = fields.RelationListField(
        to={"agenda_item": "parent_id"}, equal_fields="meeting_id"
    )
    tag_ids = fields.RelationListField(
        to={"tag": "tagged_ids"}, equal_fields="meeting_id"
    )
    projection_ids = fields.RelationListField(
        to={"projection": "content_object_id"},
        on_delete=fields.OnDelete.CASCADE,
        equal_fields="meeting_id",
    )
    meeting_id = fields.RelationField(to={"meeting": "agenda_item_ids"}, required=True)

    AGENDA_ITEM = "common"
    INTERNAL_ITEM = "internal"
    HIDDEN_ITEM = "hidden"


class ListOfSpeakers(Model):
    collection = "list_of_speakers"
    verbose_name = "list of speakers"

    id = fields.IntegerField()
    closed = fields.BooleanField(default=False)
    sequential_number = fields.IntegerField(
        required=True,
        read_only=True,
        constraints={
            "description": "The (positive) serial number of this motion. This number is auto-generated and read-only."
        },
    )
    content_object_id = fields.GenericRelationField(
        to={
            "motion": "list_of_speakers_id",
            "motion_block": "list_of_speakers_id",
            "assignment": "list_of_speakers_id",
            "topic": "list_of_speakers_id",
            "mediafile": "list_of_speakers_id",
        },
        required=True,
        equal_fields="meeting_id",
    )
    speaker_ids = fields.RelationListField(
        to={"speaker": "list_of_speakers_id"},
        on_delete=fields.OnDelete.CASCADE,
        equal_fields="meeting_id",
    )
    projection_ids = fields.RelationListField(
        to={"projection": "content_object_id"},
        on_delete=fields.OnDelete.CASCADE,
        equal_fields="meeting_id",
    )
    meeting_id = fields.RelationField(
        to={"meeting": "list_of_speakers_ids"}, required=True
    )


class Speaker(Model):
    collection = "speaker"
    verbose_name = "speaker"

    id = fields.IntegerField()
    begin_time = fields.TimestampField(read_only=True)
    end_time = fields.TimestampField(read_only=True)
    weight = fields.IntegerField(default=10000)
    speech_state = fields.CharField(
        constraints={"enum": ["contribution", "pro", "contra"]}
    )
    note = fields.CharField(constraints={"maxLength": 250})
    point_of_order = fields.BooleanField()
    list_of_speakers_id = fields.RelationField(
        to={"list_of_speakers": "speaker_ids"}, required=True, equal_fields="meeting_id"
    )
    meeting_user_id = fields.RelationField(
        to={"meeting_user": "speaker_ids"}, required=True, equal_fields="meeting_id"
    )
    meeting_id = fields.RelationField(to={"meeting": "speaker_ids"}, required=True)


class Topic(Model):
    collection = "topic"
    verbose_name = "topic"

    id = fields.IntegerField()
    title = fields.CharField(required=True)
    text = fields.HTMLPermissiveField()
    sequential_number = fields.IntegerField(
        required=True,
        read_only=True,
        constraints={
            "description": "The (positive) serial number of this motion. This number is auto-generated and read-only."
        },
    )
    attachment_ids = fields.RelationListField(
        to={"mediafile": "attachment_ids"}, equal_fields="meeting_id"
    )
    agenda_item_id = fields.RelationField(
        to={"agenda_item": "content_object_id"},
        on_delete=fields.OnDelete.CASCADE,
        required=True,
        equal_fields="meeting_id",
    )
    list_of_speakers_id = fields.RelationField(
        to={"list_of_speakers": "content_object_id"},
        on_delete=fields.OnDelete.CASCADE,
        required=True,
        equal_fields="meeting_id",
    )
    tag_ids = fields.RelationListField(
        to={"tag": "tagged_ids"}, equal_fields="meeting_id"
    )
    poll_ids = fields.RelationListField(
        to={"poll": "content_object_id"},
        on_delete=fields.OnDelete.CASCADE,
        equal_fields="meeting_id",
    )
    projection_ids = fields.RelationListField(
        to={"projection": "content_object_id"},
        on_delete=fields.OnDelete.CASCADE,
        equal_fields="meeting_id",
    )
    meeting_id = fields.RelationField(to={"meeting": "topic_ids"}, required=True)


class Motion(Model):
    collection = "motion"
    verbose_name = "motion"

    id = fields.IntegerField()
    number = fields.CharField()
    number_value = fields.IntegerField(
        read_only=True,
        constraints={
            "description": "The number value of this motion. This number is auto-generated and read-only."
        },
    )
    sequential_number = fields.IntegerField(
        required=True,
        read_only=True,
        constraints={
            "description": "The (positive) serial number of this motion. This number is auto-generated and read-only."
        },
    )
    title = fields.CharField(required=True)
    text = fields.HTMLStrictField()
    amendment_paragraph_ = fields.TemplateHTMLStrictField(
        index=20,
    )
    modified_final_version = fields.HTMLStrictField()
    reason = fields.HTMLStrictField()
    category_weight = fields.IntegerField(default=10000)
    state_extension = fields.CharField()
    recommendation_extension = fields.CharField()
    sort_weight = fields.IntegerField(default=10000)
    created = fields.TimestampField(read_only=True)
    last_modified = fields.TimestampField(read_only=True)
    start_line_number = fields.IntegerField(default=1, constraints={"minimum": 1})
    forwarded = fields.TimestampField(read_only=True)
    lead_motion_id = fields.RelationField(
        to={"motion": "amendment_ids"}, equal_fields="meeting_id"
    )
    amendment_ids = fields.RelationListField(
        to={"motion": "lead_motion_id"}, equal_fields="meeting_id"
    )
    sort_parent_id = fields.RelationField(
        to={"motion": "sort_child_ids"}, equal_fields="meeting_id"
    )
    sort_child_ids = fields.RelationListField(
        to={"motion": "sort_parent_id"}, equal_fields="meeting_id"
    )
    origin_id = fields.RelationField(to={"motion": "derived_motion_ids"})
    origin_meeting_id = fields.RelationField(to={"meeting": "forwarded_motion_ids"})
    derived_motion_ids = fields.RelationListField(to={"motion": "origin_id"})
    all_origin_ids = fields.RelationListField(to={"motion": "all_derived_motion_ids"})
    all_derived_motion_ids = fields.RelationListField(to={"motion": "all_origin_ids"})
    state_id = fields.RelationField(
        to={"motion_state": "motion_ids"}, required=True, equal_fields="meeting_id"
    )
    recommendation_id = fields.RelationField(
        to={"motion_state": "motion_recommendation_ids"}, equal_fields="meeting_id"
    )
    recommendation_extension_reference_ids = fields.GenericRelationListField(
        to={"motion": "referenced_in_motion_recommendation_extension_ids"},
        equal_fields="meeting_id",
    )
    referenced_in_motion_recommendation_extension_ids = fields.RelationListField(
        to={"motion": "recommendation_extension_reference_ids"},
        equal_fields="meeting_id",
    )
    category_id = fields.RelationField(
        to={"motion_category": "motion_ids"}, equal_fields="meeting_id"
    )
    block_id = fields.RelationField(
        to={"motion_block": "motion_ids"}, equal_fields="meeting_id"
    )
    submitter_ids = fields.RelationListField(
        to={"motion_submitter": "motion_id"},
        on_delete=fields.OnDelete.CASCADE,
        equal_fields="meeting_id",
    )
    supporter_ids = fields.RelationListField(to={"user": "supported_motion_$_ids"})
    poll_ids = fields.RelationListField(
        to={"poll": "content_object_id"},
        on_delete=fields.OnDelete.CASCADE,
        equal_fields="meeting_id",
    )
    option_ids = fields.RelationListField(
        to={"option": "content_object_id"},
        on_delete=fields.OnDelete.CASCADE,
        equal_fields="meeting_id",
    )
    change_recommendation_ids = fields.RelationListField(
        to={"motion_change_recommendation": "motion_id"},
        on_delete=fields.OnDelete.CASCADE,
        equal_fields="meeting_id",
    )
    statute_paragraph_id = fields.RelationField(
        to={"motion_statute_paragraph": "motion_ids"}, equal_fields="meeting_id"
    )
    comment_ids = fields.RelationListField(
        to={"motion_comment": "motion_id"},
        on_delete=fields.OnDelete.CASCADE,
        equal_fields="meeting_id",
    )
    agenda_item_id = fields.RelationField(
        to={"agenda_item": "content_object_id"},
        on_delete=fields.OnDelete.CASCADE,
        equal_fields="meeting_id",
    )
    list_of_speakers_id = fields.RelationField(
        to={"list_of_speakers": "content_object_id"},
        on_delete=fields.OnDelete.CASCADE,
        required=True,
        equal_fields="meeting_id",
    )
    tag_ids = fields.RelationListField(
        to={"tag": "tagged_ids"}, equal_fields="meeting_id"
    )
    attachment_ids = fields.RelationListField(
        to={"mediafile": "attachment_ids"}, equal_fields="meeting_id"
    )
    projection_ids = fields.RelationListField(
        to={"projection": "content_object_id"},
        on_delete=fields.OnDelete.CASCADE,
        equal_fields="meeting_id",
    )
    personal_note_ids = fields.RelationListField(
        to={"personal_note": "content_object_id"},
        on_delete=fields.OnDelete.CASCADE,
        equal_fields="meeting_id",
    )
    meeting_id = fields.RelationField(to={"meeting": "motion_ids"}, required=True)


class MotionSubmitter(Model):
    collection = "motion_submitter"
    verbose_name = "motion submitter"

    id = fields.IntegerField()
    weight = fields.IntegerField()
    user_id = fields.RelationField(to={"user": "submitted_motion_$_ids"}, required=True)
    motion_id = fields.RelationField(
        to={"motion": "submitter_ids"}, required=True, equal_fields="meeting_id"
    )
    meeting_id = fields.RelationField(
        to={"meeting": "motion_submitter_ids"}, required=True
    )


class MotionComment(Model):
    collection = "motion_comment"
    verbose_name = "motion comment"

    id = fields.IntegerField()
    comment = fields.HTMLStrictField()
    motion_id = fields.RelationField(
        to={"motion": "comment_ids"}, required=True, equal_fields="meeting_id"
    )
    section_id = fields.RelationField(
        to={"motion_comment_section": "comment_ids"},
        required=True,
        equal_fields="meeting_id",
    )
    meeting_id = fields.RelationField(
        to={"meeting": "motion_comment_ids"}, required=True
    )


class MotionCommentSection(Model):
    collection = "motion_comment_section"
    verbose_name = "motion comment section"

    id = fields.IntegerField()
    name = fields.CharField(required=True)
    weight = fields.IntegerField(default=10000)
    sequential_number = fields.IntegerField(
        required=True,
        read_only=True,
        constraints={
            "description": "The (positive) serial number of this motion. This number is auto-generated and read-only."
        },
    )
    submitter_can_write = fields.BooleanField()
    comment_ids = fields.RelationListField(
        to={"motion_comment": "section_id"},
        on_delete=fields.OnDelete.PROTECT,
        equal_fields="meeting_id",
    )
    read_group_ids = fields.RelationListField(
        to={"group": "read_comment_section_ids"}, equal_fields="meeting_id"
    )
    write_group_ids = fields.RelationListField(
        to={"group": "write_comment_section_ids"}, equal_fields="meeting_id"
    )
    meeting_id = fields.RelationField(
        to={"meeting": "motion_comment_section_ids"}, required=True
    )


class MotionCategory(Model):
    collection = "motion_category"
    verbose_name = "motion category"

    id = fields.IntegerField()
    name = fields.CharField(required=True)
    prefix = fields.CharField()
    weight = fields.IntegerField(default=10000)
    level = fields.IntegerField(
        read_only=True, constraints={"description": "Calculated field."}
    )
    sequential_number = fields.IntegerField(
        required=True,
        read_only=True,
        constraints={
            "description": "The (positive) serial number of this motion. This number is auto-generated and read-only."
        },
    )
    parent_id = fields.RelationField(
        to={"motion_category": "child_ids"}, equal_fields="meeting_id"
    )
    child_ids = fields.RelationListField(
        to={"motion_category": "parent_id"}, equal_fields="meeting_id"
    )
    motion_ids = fields.RelationListField(
        to={"motion": "category_id"}, equal_fields="meeting_id"
    )
    meeting_id = fields.RelationField(
        to={"meeting": "motion_category_ids"}, required=True
    )


class MotionBlock(Model):
    collection = "motion_block"
    verbose_name = "motion block"

    id = fields.IntegerField()
    title = fields.CharField(required=True)
    internal = fields.BooleanField()
    sequential_number = fields.IntegerField(
        required=True,
        read_only=True,
        constraints={
            "description": "The (positive) serial number of this motion. This number is auto-generated and read-only."
        },
    )
    motion_ids = fields.RelationListField(
        to={"motion": "block_id"}, equal_fields="meeting_id"
    )
    agenda_item_id = fields.RelationField(
        to={"agenda_item": "content_object_id"},
        on_delete=fields.OnDelete.CASCADE,
        equal_fields="meeting_id",
    )
    list_of_speakers_id = fields.RelationField(
        to={"list_of_speakers": "content_object_id"},
        on_delete=fields.OnDelete.CASCADE,
        required=True,
        equal_fields="meeting_id",
    )
    projection_ids = fields.RelationListField(
        to={"projection": "content_object_id"},
        on_delete=fields.OnDelete.CASCADE,
        equal_fields="meeting_id",
    )
    meeting_id = fields.RelationField(to={"meeting": "motion_block_ids"}, required=True)


class MotionChangeRecommendation(Model):
    collection = "motion_change_recommendation"
    verbose_name = "motion change recommendation"

    id = fields.IntegerField()
    rejected = fields.BooleanField(default=False)
    internal = fields.BooleanField(default=False)
    type = fields.CharField(
        default="replacement",
        constraints={"enum": ["replacement", "insertion", "deletion", "other"]},
    )
    other_description = fields.CharField()
    line_from = fields.IntegerField(constraints={"minimum": 0})
    line_to = fields.IntegerField(constraints={"minimum": 0})
    text = fields.HTMLStrictField()
    creation_time = fields.TimestampField(read_only=True)
    motion_id = fields.RelationField(
        to={"motion": "change_recommendation_ids"},
        required=True,
        equal_fields="meeting_id",
    )
    meeting_id = fields.RelationField(
        to={"meeting": "motion_change_recommendation_ids"}, required=True
    )


class MotionState(Model):
    collection = "motion_state"
    verbose_name = "motion state"

    id = fields.IntegerField()
    name = fields.CharField(required=True)
    weight = fields.IntegerField(required=True)
    recommendation_label = fields.CharField()
    css_class = fields.CharField(
        required=True,
        default="lightblue",
        constraints={"enum": ["grey", "red", "green", "lightblue", "yellow"]},
    )
    restrictions = fields.CharArrayField(
        default=[],
        in_array_constraints={
            "enum": [
                "motion.can_see_internal",
                "motion.can_manage_metadata",
                "motion.can_manage",
                "is_submitter",
            ]
        },
    )
    allow_support = fields.BooleanField(default=False)
    allow_create_poll = fields.BooleanField(default=False)
    allow_submitter_edit = fields.BooleanField(default=False)
    set_number = fields.BooleanField(default=True)
    show_state_extension_field = fields.BooleanField(default=False)
    merge_amendment_into_final = fields.CharField(
        default="undefined",
        constraints={"enum": ["do_not_merge", "undefined", "do_merge"]},
    )
    show_recommendation_extension_field = fields.BooleanField(default=False)
    allow_motion_forwarding = fields.BooleanField()
    set_created_timestamp = fields.BooleanField()
    submitter_withdraw_state_id = fields.RelationField(
        to={"motion_state": "submitter_withdraw_back_ids"},
        equal_fields=["meeting_id", "workflow_id"],
    )
    submitter_withdraw_back_ids = fields.RelationListField(
        to={"motion_state": "submitter_withdraw_state_id"},
        equal_fields=["meeting_id", "workflow_id"],
    )
    next_state_ids = fields.RelationListField(
        to={"motion_state": "previous_state_ids"},
        equal_fields=["meeting_id", "workflow_id"],
    )
    previous_state_ids = fields.RelationListField(
        to={"motion_state": "next_state_ids"},
        equal_fields=["meeting_id", "workflow_id"],
    )
    motion_ids = fields.RelationListField(
        to={"motion": "state_id"},
        on_delete=fields.OnDelete.PROTECT,
        equal_fields="meeting_id",
    )
    motion_recommendation_ids = fields.RelationListField(
        to={"motion": "recommendation_id"}, equal_fields="meeting_id"
    )
    workflow_id = fields.RelationField(
        to={"motion_workflow": "state_ids"}, required=True, equal_fields="meeting_id"
    )
    first_state_of_workflow_id = fields.RelationField(
        to={"motion_workflow": "first_state_id"},
        on_delete=fields.OnDelete.PROTECT,
        equal_fields="meeting_id",
    )
    meeting_id = fields.RelationField(to={"meeting": "motion_state_ids"}, required=True)


class MotionWorkflow(Model):
    collection = "motion_workflow"
    verbose_name = "motion workflow"

    id = fields.IntegerField()
    name = fields.CharField(required=True)
    sequential_number = fields.IntegerField(
        required=True,
        read_only=True,
        constraints={
            "description": "The (positive) serial number of this motion. This number is auto-generated and read-only."
        },
    )
    state_ids = fields.RelationListField(
        to={"motion_state": "workflow_id"},
        on_delete=fields.OnDelete.CASCADE,
        equal_fields="meeting_id",
    )
    first_state_id = fields.RelationField(
        to={"motion_state": "first_state_of_workflow_id"},
        required=True,
        equal_fields="meeting_id",
    )
    default_workflow_meeting_id = fields.RelationField(
        to={"meeting": "motions_default_workflow_id"}
    )
    default_amendment_workflow_meeting_id = fields.RelationField(
        to={"meeting": "motions_default_amendment_workflow_id"}
    )
    default_statute_amendment_workflow_meeting_id = fields.RelationField(
        to={"meeting": "motions_default_statute_amendment_workflow_id"}
    )
    meeting_id = fields.RelationField(
        to={"meeting": "motion_workflow_ids"}, required=True
    )


class MotionStatuteParagraph(Model):
    collection = "motion_statute_paragraph"
    verbose_name = "motion statute paragraph"

    id = fields.IntegerField()
    title = fields.CharField(required=True)
    text = fields.HTMLStrictField()
    weight = fields.IntegerField(default=10000)
    sequential_number = fields.IntegerField(
        required=True,
        read_only=True,
        constraints={
            "description": "The (positive) serial number of this motion. This number is auto-generated and read-only."
        },
    )
    motion_ids = fields.RelationListField(
        to={"motion": "statute_paragraph_id"}, equal_fields="meeting_id"
    )
    meeting_id = fields.RelationField(
        to={"meeting": "motion_statute_paragraph_ids"}, required=True
    )


class Poll(Model):
    collection = "poll"
    verbose_name = "poll"

    id = fields.IntegerField()
    description = fields.TextField()
    title = fields.CharField(required=True)
    type = fields.CharField(
        required=True,
        constraints={"enum": ["analog", "named", "pseudoanonymous", "cryptographic"]},
    )
    backend = fields.CharField(
        required=True, default="fast", constraints={"enum": ["long", "fast"]}
    )
    is_pseudoanonymized = fields.BooleanField()
    pollmethod = fields.CharField(
        required=True, constraints={"enum": ["Y", "YN", "YNA", "N"]}
    )
    state = fields.CharField(
        default="created",
        constraints={"enum": ["created", "started", "finished", "published"]},
    )
    min_votes_amount = fields.IntegerField(default=1, constraints={"minimum": 1})
    max_votes_amount = fields.IntegerField(default=1, constraints={"minimum": 1})
    max_votes_per_option = fields.IntegerField(default=1, constraints={"minimum": 1})
    global_yes = fields.BooleanField(default=False)
    global_no = fields.BooleanField(default=False)
    global_abstain = fields.BooleanField(default=False)
    onehundred_percent_base = fields.CharField(
        required=True,
        default="disabled",
        constraints={
            "enum": ["Y", "YN", "YNA", "N", "valid", "cast", "entitled", "disabled"]
        },
    )
    votesvalid = fields.DecimalField()
    votesinvalid = fields.DecimalField()
    votescast = fields.DecimalField()
    entitled_users_at_stop = fields.JSONField()
    sequential_number = fields.IntegerField(
        required=True,
        read_only=True,
        constraints={
            "description": "The (positive) serial number of this motion. This number is auto-generated and read-only."
        },
    )
    crypt_key = fields.CharField(
        read_only=True,
        constraints={"description": "base64 public key to cryptographic votes."},
    )
    crypt_signature = fields.CharField(
        read_only=True,
        constraints={"description": "base64 signature of cryptographic_key."},
    )
    votes_raw = fields.TextField(
        read_only=True, constraints={"description": "original form of decrypted votes."}
    )
    votes_signature = fields.CharField(
        read_only=True,
        constraints={"description": "base64 signature of votes_raw field."},
    )
    content_object_id = fields.GenericRelationField(
        to={"motion": "poll_ids", "assignment": "poll_ids", "topic": "poll_ids"},
        required=True,
        equal_fields="meeting_id",
    )
    option_ids = fields.RelationListField(
        to={"option": "poll_id"},
        on_delete=fields.OnDelete.CASCADE,
        equal_fields="meeting_id",
    )
    global_option_id = fields.RelationField(
        to={"option": "used_as_global_option_in_poll_id"},
        on_delete=fields.OnDelete.CASCADE,
        equal_fields="meeting_id",
    )
    voted_ids = fields.RelationListField(to={"user": "poll_voted_$_ids"})
    entitled_group_ids = fields.RelationListField(
        to={"group": "poll_ids"}, equal_fields="meeting_id"
    )
    projection_ids = fields.RelationListField(
        to={"projection": "content_object_id"},
        on_delete=fields.OnDelete.CASCADE,
        equal_fields="meeting_id",
    )
    meeting_id = fields.RelationField(to={"meeting": "poll_ids"}, required=True)

    STATE_CREATED = "created"
    STATE_STARTED = "started"
    STATE_FINISHED = "finished"
    STATE_PUBLISHED = "published"

    TYPE_ANALOG = "analog"
    TYPE_NAMED = "named"
    TYPE_PSEUDOANONYMOUS = "pseudoanonymous"


class Option(Model):
    collection = "option"
    verbose_name = "option"

    id = fields.IntegerField()
    weight = fields.IntegerField(default=10000)
    text = fields.HTMLStrictField()
    yes = fields.DecimalField()
    no = fields.DecimalField()
    abstain = fields.DecimalField()
    poll_id = fields.RelationField(to={"poll": "option_ids"}, equal_fields="meeting_id")
    used_as_global_option_in_poll_id = fields.RelationField(
        to={"poll": "global_option_id"}, equal_fields="meeting_id"
    )
    vote_ids = fields.RelationListField(
        to={"vote": "option_id"},
        on_delete=fields.OnDelete.CASCADE,
        equal_fields="meeting_id",
    )
    content_object_id = fields.GenericRelationField(
        to={"user": "option_$_ids", "motion": "option_ids"}, equal_fields="meeting_id"
    )
    meeting_id = fields.RelationField(to={"meeting": "option_ids"}, required=True)


class Vote(Model):
    collection = "vote"
    verbose_name = "vote"

    id = fields.IntegerField()
    weight = fields.DecimalField()
    value = fields.CharField()
    user_token = fields.CharField(required=True)
    option_id = fields.RelationField(
        to={"option": "vote_ids"}, required=True, equal_fields="meeting_id"
    )
    user_id = fields.RelationField(to={"user": "vote_$_ids"})
    delegated_user_id = fields.RelationField(to={"user": "vote_delegated_vote_$_ids"})
    meeting_id = fields.RelationField(to={"meeting": "vote_ids"}, required=True)


class Assignment(Model):
    collection = "assignment"
    verbose_name = "assignment"

    id = fields.IntegerField()
    title = fields.CharField(required=True)
    description = fields.HTMLStrictField()
    open_posts = fields.IntegerField(default=0, constraints={"minimum": 0})
    phase = fields.CharField(
        default="search", constraints={"enum": ["search", "voting", "finished"]}
    )
    default_poll_description = fields.TextField()
    number_poll_candidates = fields.BooleanField()
    sequential_number = fields.IntegerField(
        required=True,
        read_only=True,
        constraints={
            "description": "The (positive) serial number of this motion. This number is auto-generated and read-only."
        },
    )
    candidate_ids = fields.RelationListField(
        to={"assignment_candidate": "assignment_id"},
        on_delete=fields.OnDelete.CASCADE,
        equal_fields="meeting_id",
    )
    poll_ids = fields.RelationListField(
        to={"poll": "content_object_id"},
        on_delete=fields.OnDelete.CASCADE,
        equal_fields="meeting_id",
    )
    agenda_item_id = fields.RelationField(
        to={"agenda_item": "content_object_id"},
        on_delete=fields.OnDelete.CASCADE,
        equal_fields="meeting_id",
    )
    list_of_speakers_id = fields.RelationField(
        to={"list_of_speakers": "content_object_id"},
        on_delete=fields.OnDelete.CASCADE,
        required=True,
        equal_fields="meeting_id",
    )
    tag_ids = fields.RelationListField(
        to={"tag": "tagged_ids"}, equal_fields="meeting_id"
    )
    attachment_ids = fields.RelationListField(
        to={"mediafile": "attachment_ids"}, equal_fields="meeting_id"
    )
    projection_ids = fields.RelationListField(
        to={"projection": "content_object_id"},
        on_delete=fields.OnDelete.CASCADE,
        equal_fields="meeting_id",
    )
    meeting_id = fields.RelationField(to={"meeting": "assignment_ids"}, required=True)


class AssignmentCandidate(Model):
    collection = "assignment_candidate"
    verbose_name = "assignment candidate"

    id = fields.IntegerField()
    weight = fields.IntegerField(default=10000)
    assignment_id = fields.RelationField(
        to={"assignment": "candidate_ids"}, required=True, equal_fields="meeting_id"
    )
    user_id = fields.RelationField(to={"user": "assignment_candidate_$_ids"})
    meeting_id = fields.RelationField(
        to={"meeting": "assignment_candidate_ids"}, required=True
    )


class Mediafile(Model):
    collection = "mediafile"
    verbose_name = "mediafile"

    id = fields.IntegerField()
    title = fields.CharField(
        constraints={"description": "Title and parent_id must be unique."}
    )
    is_directory = fields.BooleanField()
    filesize = fields.IntegerField(
        read_only=True,
        constraints={"description": "In bytes, not the human readable format anymore."},
    )
    filename = fields.CharField(
        constraints={
            "description": "The uploaded filename. Will be used for downloading. Only writeable on create."
        }
    )
    mimetype = fields.CharField()
    pdf_information = fields.JSONField()
    create_timestamp = fields.TimestampField()
    is_public = fields.BooleanField(
        required=True,
        read_only=True,
        constraints={
            "description": "Calculated field. inherited_access_group_ids == [] can have two causes: cancelling access groups (=> is_public := false) or no access groups at all (=> is_public := true)"
        },
    )
    token = fields.CharField()
    inherited_access_group_ids = fields.RelationListField(
        to={"group": "mediafile_inherited_access_group_ids"},
        read_only=True,
        constraints={"description": "Calculated field."},
    )
    access_group_ids = fields.RelationListField(
        to={"group": "mediafile_access_group_ids"}
    )
    parent_id = fields.RelationField(
        to={"mediafile": "child_ids"}, equal_fields="owner_id"
    )
    child_ids = fields.RelationListField(
        to={"mediafile": "parent_id"}, equal_fields="owner_id"
    )
    list_of_speakers_id = fields.RelationField(
        to={"list_of_speakers": "content_object_id"}, on_delete=fields.OnDelete.CASCADE
    )
    projection_ids = fields.RelationListField(
        to={"projection": "content_object_id"}, on_delete=fields.OnDelete.CASCADE
    )
    attachment_ids = fields.GenericRelationListField(
        to={
            "motion": "attachment_ids",
            "topic": "attachment_ids",
            "assignment": "attachment_ids",
        }
    )
    owner_id = fields.GenericRelationField(
        to={"organization": "mediafile_ids", "meeting": "mediafile_ids"}, required=True
    )
    used_as_logo__in_meeting_id = fields.TemplateRelationField(
        index=13,
        to={"meeting": "logo_$_id"},
    )
    used_as_font__in_meeting_id = fields.TemplateRelationField(
        index=13,
        to={"meeting": "font_$_id"},
    )


class Projector(Model):
    collection = "projector"
    verbose_name = "projector"

    id = fields.IntegerField()
    name = fields.CharField()
    scale = fields.IntegerField(default=0)
    scroll = fields.IntegerField(default=0)
    width = fields.IntegerField(default=1200, constraints={"minimum": 1})
    aspect_ratio_numerator = fields.IntegerField(default=16, constraints={"minimum": 1})
    aspect_ratio_denominator = fields.IntegerField(
        default=9, constraints={"minimum": 1}
    )
    color = fields.ColorField(default="#000000")
    background_color = fields.ColorField(default="#ffffff")
    header_background_color = fields.ColorField(default="#317796")
    header_font_color = fields.ColorField(default="#f5f5f5")
    header_h1_color = fields.ColorField(default="#317796")
    chyron_background_color = fields.ColorField(default="#317796")
    chyron_font_color = fields.ColorField(default="#ffffff")
    show_header_footer = fields.BooleanField(default=True)
    show_title = fields.BooleanField(default=True)
    show_logo = fields.BooleanField(default=True)
    show_clock = fields.BooleanField(default=True)
    sequential_number = fields.IntegerField(
        required=True,
        read_only=True,
        constraints={
            "description": "The (positive) serial number of this motion. This number is auto-generated and read-only."
        },
    )
    current_projection_ids = fields.RelationListField(
        to={"projection": "current_projector_id"},
        on_delete=fields.OnDelete.CASCADE,
        equal_fields="meeting_id",
    )
    preview_projection_ids = fields.RelationListField(
        to={"projection": "preview_projector_id"},
        on_delete=fields.OnDelete.CASCADE,
        equal_fields="meeting_id",
    )
    history_projection_ids = fields.RelationListField(
        to={"projection": "history_projector_id"},
        on_delete=fields.OnDelete.CASCADE,
        equal_fields="meeting_id",
    )
    used_as_reference_projector_meeting_id = fields.RelationField(
        to={"meeting": "reference_projector_id"}
    )
    used_as_default__in_meeting_id = fields.TemplateRelationField(
        index=16,
        to={"meeting": "default_projector_$_id"},
        replacement_enum=[
            "agenda_all_items",
            "topics",
            "list_of_speakers",
            "current_list_of_speakers",
            "motion",
            "amendment",
            "motion_block",
            "assignment",
            "user",
            "mediafile",
            "projector_message",
            "projector_countdowns",
            "assignment_poll",
            "motion_poll",
            "poll",
        ],
    )
    meeting_id = fields.RelationField(to={"meeting": "projector_ids"}, required=True)


class Projection(Model):
    collection = "projection"
    verbose_name = "projection"

    id = fields.IntegerField()
    options = fields.JSONField()
    stable = fields.BooleanField(default=False)
    weight = fields.IntegerField()
    type = fields.CharField()
    current_projector_id = fields.RelationField(
        to={"projector": "current_projection_ids"}, equal_fields="meeting_id"
    )
    preview_projector_id = fields.RelationField(
        to={"projector": "preview_projection_ids"}, equal_fields="meeting_id"
    )
    history_projector_id = fields.RelationField(
        to={"projector": "history_projection_ids"}, equal_fields="meeting_id"
    )
    content_object_id = fields.GenericRelationField(
        to={
            "user": "projection_$_ids",
            "projector_countdown": "projection_ids",
            "projector_message": "projection_ids",
            "poll": "projection_ids",
            "topic": "projection_ids",
            "agenda_item": "projection_ids",
            "assignment": "projection_ids",
            "motion_block": "projection_ids",
            "list_of_speakers": "projection_ids",
            "mediafile": "projection_ids",
            "motion": "projection_ids",
            "meeting": "projection_ids",
        },
        required=True,
        equal_fields="meeting_id",
    )
    meeting_id = fields.RelationField(
        to={"meeting": "all_projection_ids"}, required=True
    )


class ProjectorMessage(Model):
    collection = "projector_message"
    verbose_name = "projector message"

    id = fields.IntegerField()
    message = fields.HTMLStrictField()
    projection_ids = fields.RelationListField(
        to={"projection": "content_object_id"},
        on_delete=fields.OnDelete.CASCADE,
        equal_fields="meeting_id",
    )
    meeting_id = fields.RelationField(
        to={"meeting": "projector_message_ids"}, required=True
    )


class ProjectorCountdown(Model):
    collection = "projector_countdown"
    verbose_name = "projector countdown"

    id = fields.IntegerField()
    title = fields.CharField(required=True)
    description = fields.CharField(default="")
    default_time = fields.IntegerField()
    countdown_time = fields.FloatField(default=60)
    running = fields.BooleanField(default=False)
    projection_ids = fields.RelationListField(
        to={"projection": "content_object_id"},
        on_delete=fields.OnDelete.CASCADE,
        equal_fields="meeting_id",
    )
    used_as_list_of_speakers_countdown_meeting_id = fields.RelationField(
        to={"meeting": "list_of_speakers_countdown_id"}
    )
    used_as_poll_countdown_meeting_id = fields.RelationField(
        to={"meeting": "poll_countdown_id"}
    )
    meeting_id = fields.RelationField(
        to={"meeting": "projector_countdown_ids"}, required=True
    )


class ChatGroup(Model):
    collection = "chat_group"
    verbose_name = "chat group"

    id = fields.IntegerField()
    name = fields.CharField(required=True)
    weight = fields.IntegerField(default=10000)
    chat_message_ids = fields.RelationListField(
        to={"chat_message": "chat_group_id"},
        on_delete=fields.OnDelete.CASCADE,
        equal_fields="meeting_id",
    )
    read_group_ids = fields.RelationListField(
        to={"group": "read_chat_group_ids"}, equal_fields="meeting_id"
    )
    write_group_ids = fields.RelationListField(
        to={"group": "write_chat_group_ids"}, equal_fields="meeting_id"
    )
    meeting_id = fields.RelationField(to={"meeting": "chat_group_ids"}, required=True)


class ChatMessage(Model):
    collection = "chat_message"
    verbose_name = "chat message"

    id = fields.IntegerField()
    content = fields.HTMLStrictField(required=True)
    created = fields.TimestampField(required=True)
    user_id = fields.RelationField(to={"user": "chat_message_$_ids"}, required=True)
    chat_group_id = fields.RelationField(
        to={"chat_group": "chat_message_ids"}, required=True
    )
    meeting_id = fields.RelationField(to={"meeting": "chat_message_ids"}, required=True)


class ActionWorker(Model):
    collection = "action_worker"
    verbose_name = "action worker"

    id = fields.IntegerField()
    name = fields.CharField(required=True)
    state = fields.CharField(
        required=True, constraints={"enum": ["running", "end", "aborted"]}
    )
    created = fields.TimestampField(required=True)
    timestamp = fields.TimestampField(required=True)
    result = fields.JSONField()<|MERGE_RESOLUTION|>--- conflicted
+++ resolved
@@ -3,11 +3,7 @@
 from openslides_backend.models import fields
 from openslides_backend.models.base import Model
 
-<<<<<<< HEAD
-MODELS_YML_CHECKSUM = "fa09f258347319e4db20d5837bab2a5b"
-=======
-MODELS_YML_CHECKSUM = "de89cf136b65e35546e22de4c81e21ba"
->>>>>>> cd4e9683
+MODELS_YML_CHECKSUM = "da6f213c728cf9df8da7cc9bba1c0580"
 
 
 class Organization(Model):
@@ -122,15 +118,6 @@
         replacement_collection="meeting",
         to={"group": "user_ids"},
     )
-<<<<<<< HEAD
-    speaker__ids = fields.TemplateRelationListField(
-        index=8,
-        replacement_collection="meeting",
-        to={"speaker": "user_id"},
-        on_delete=fields.OnDelete.CASCADE,
-    )
-=======
->>>>>>> cd4e9683
     supported_motion__ids = fields.TemplateRelationListField(
         index=17,
         replacement_collection="meeting",
@@ -218,12 +205,9 @@
     personal_note_ids = fields.RelationListField(
         to={"personal_note": "meeting_user_id"}, on_delete=fields.OnDelete.CASCADE
     )
-<<<<<<< HEAD
-=======
     speaker_ids = fields.RelationListField(
         to={"speaker": "meeting_user_id"}, on_delete=fields.OnDelete.CASCADE
     )
->>>>>>> cd4e9683
 
 
 class OrganizationTag(Model):
