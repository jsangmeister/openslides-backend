--- conflicted
+++ resolved
@@ -3,11 +3,7 @@
 from openslides_backend.models import fields
 from openslides_backend.models.base import Model
 
-<<<<<<< HEAD
-MODELS_YML_CHECKSUM = "f7ed75fb8037533aacadf6c02993cd49"
-=======
-MODELS_YML_CHECKSUM = "f8fd69e29b0f480678e1e9222c034614"
->>>>>>> df45a47d
+MODELS_YML_CHECKSUM = "b718fb868a3cccf72a46a19e45975aff"
 
 
 class Organization(Model):
@@ -122,15 +118,6 @@
         replacement_collection="meeting",
         to={"group": "user_ids"},
     )
-<<<<<<< HEAD
-    submitted_motion__ids = fields.TemplateRelationListField(
-        index=17,
-        replacement_collection="meeting",
-        to={"motion_submitter": "user_id"},
-        on_delete=fields.OnDelete.CASCADE,
-    )
-=======
->>>>>>> df45a47d
     poll_voted__ids = fields.TemplateRelationListField(
         index=11,
         replacement_collection="meeting",
@@ -206,12 +193,9 @@
         to={"speaker": "meeting_user_id"}, on_delete=fields.OnDelete.CASCADE
     )
     supported_motion_ids = fields.RelationListField(to={"motion": "supporter_ids"})
-<<<<<<< HEAD
-=======
     submitted_motion_ids = fields.RelationListField(
         to={"motion_submitter": "meeting_user_id"}, on_delete=fields.OnDelete.CASCADE
     )
->>>>>>> df45a47d
     chat_message_ids = fields.RelationListField(to={"chat_message": "meeting_user_id"})
 
 
