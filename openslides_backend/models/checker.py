--- conflicted
+++ resolved
@@ -1,3 +1,4 @@
+import re
 from collections import defaultdict
 from decimal import InvalidOperation
 from typing import Any, Callable, Dict, Iterable, List, Optional, Set, Tuple, Type, cast
@@ -30,18 +31,14 @@
 )
 from openslides_backend.models.helper import calculate_inherited_groups_helper
 from openslides_backend.models.models import Meeting, Model
-<<<<<<< HEAD
-from openslides_backend.shared.patterns import KEYSEPARATOR
-from openslides_backend.shared.schema import number_string_json_schema
-from openslides_backend.shared.util import ALLOWED_HTML_TAGS_STRICT, validate_html
-=======
 from openslides_backend.shared.patterns import (
     COLOR_PATTERN,
     DECIMAL_PATTERN,
     EXTENSION_REFERENCE_IDS_PATTERN,
     collection_and_id_from_fqid,
 )
->>>>>>> 89e7350e
+from openslides_backend.shared.schema import number_string_json_schema
+from openslides_backend.shared.util import ALLOWED_HTML_TAGS_STRICT, validate_html
 
 SCHEMA = fastjsonschema.compile(
     {
@@ -608,7 +605,7 @@
                 recommendation_extension
             )
             for fqid_str in possible_rerids:
-                re_collection, re_id_ = fqid_str.split(KEYSEPARATOR)
+                re_collection, re_id_ = collection_and_id_from_fqid(fqid_str)
                 if re_collection != "motion":
                     self.errors.append(
                         basemsg + f"Found {fqid_str} but only motion is allowed."
@@ -737,8 +734,6 @@
                         f"{basemsg} points to {foreign_collection}/{foreign_id}, which is not allowed in an external import."
                     )
 
-<<<<<<< HEAD
-=======
         elif collection == "motion":
             for prefix in ("state", "recommendation"):
                 if field == f"{prefix}_extension" and (
@@ -757,7 +752,6 @@
                                 + f"Found {fqid} in {prefix}_extension but not in models."
                             )
 
->>>>>>> 89e7350e
     def get_to(self, field: str, collection: str) -> Tuple[str, Optional[str]]:
         if self.is_structured_field(field):
             field, _ = self.to_template_field(collection, field)
