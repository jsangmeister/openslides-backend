import re
from decimal import InvalidOperation
from typing import Any, Callable, Dict, Iterable, List, Optional, Set, Tuple, Type, cast

import fastjsonschema

from openslides_backend.migrations import get_backend_migration_index
from openslides_backend.models.base import model_registry
from openslides_backend.models.fields import (
    BaseRelationField,
    BooleanField,
    CharArrayField,
    CharField,
    ColorField,
    DecimalField,
    Field,
    FloatField,
    GenericRelationField,
    GenericRelationListField,
    HTMLPermissiveField,
    HTMLStrictField,
    IntegerField,
    JSONField,
    NumberArrayField,
    RelationField,
    RelationListField,
    TextField,
    TimestampField,
)
from openslides_backend.models.helper import calculate_inherited_groups_helper
from openslides_backend.models.models import Meeting, Model
from openslides_backend.shared.patterns import (
    COLOR_PATTERN,
    DECIMAL_PATTERN,
    EXTENSION_REFERENCE_IDS_PATTERN,
    collection_and_id_from_fqid,
)
<<<<<<< HEAD
from openslides_backend.shared.schema import number_string_json_schema
from openslides_backend.shared.util import ALLOWED_HTML_TAGS_STRICT, validate_html
=======
from openslides_backend.shared.schema import models_map_object
>>>>>>> 3a2be359

SCHEMA = fastjsonschema.compile(
    {
        "$schema": "http://json-schema.org/draft-07/schema#",
        "title": "Schema for initial and example data.",
        **models_map_object,
    }
)
NUMBER_STRING_JSON_SCHEMA = fastjsonschema.compile(
    {
        "$schema": "http://json-schema.org/draft-07/schema#",
        "title": "Schema for amendment paragraph",
        **number_string_json_schema,
    }
)


class CheckException(Exception):
    pass


def check_string(value: Any) -> bool:
    return value is None or isinstance(value, str)


def check_color(value: Any) -> bool:
    return value is None or bool(isinstance(value, str) and COLOR_PATTERN.match(value))


def check_number(value: Any) -> bool:
    return value is None or type(value) == int


def check_float(value: Any) -> bool:
    return value is None or type(value) in (int, float)


def check_boolean(value: Any) -> bool:
    return value is None or value is False or value is True


def check_string_list(value: Any) -> bool:
    return check_x_list(value, check_string)


def check_number_list(value: Any) -> bool:
    return check_x_list(value, check_number)


def check_x_list(value: Any, fn: Callable) -> bool:
    if value is None:
        return True
    if not isinstance(value, list):
        return False
    return all([fn(sv) for sv in value])


def check_decimal(value: Any) -> bool:
    return value is None or bool(
        isinstance(value, str) and DECIMAL_PATTERN.match(value)
    )


def check_json(value: Any, root: bool = True) -> bool:
    if value is None:
        return True
    if not root and (isinstance(value, int) or isinstance(value, str)):
        return True
    if isinstance(value, list):
        return all(check_json(x, root=False) for x in value)
    if isinstance(value, dict):
        return all(check_json(x, root=False) for x in value.values())
    return False


checker_map: Dict[Type[Field], Callable[..., bool]] = {
    CharField: check_string,
    HTMLStrictField: check_string,
    HTMLPermissiveField: check_string,
    GenericRelationField: check_string,
    IntegerField: check_number,
    TimestampField: check_number,
    RelationField: check_number,
    FloatField: check_float,
    BooleanField: check_boolean,
    CharArrayField: check_string_list,
    GenericRelationListField: check_string_list,
    NumberArrayField: check_number_list,
    RelationListField: check_number_list,
    DecimalField: check_decimal,
    ColorField: check_color,
    JSONField: check_json,
    TextField: check_string,
}


class Checker:
    modes = ("internal", "external", "all")

    def __init__(
        self,
        data: Dict[str, Dict[str, Any]],
        mode: str = "all",
        migration_mode: str = "strict",
        repair: bool = False,
        fields_to_remove: Dict[str, List] = {},
    ) -> None:
        """
        The checker checks the data without access to datastore.
        It differentiates between import data from the same organization instance,
        typically using the meeting.clone action, or from another organization,
        typically the meeting.import action with data from OS3.
        To check all included collections, use 'all'. Typical usage is he check of
        the example-data.json.

        Mode:
        external: checks that there are no relations to collections
            outside the meeting, except users. The users must be included in data
            and will be imported as new users
        internal: assumes that all relations to collections outside
            the meeting are valid, because the original instance is the same.
            The integrity of this kind of relations is not checked, because there
            is no database involved in command line version. Users are not included
            in data, because they exist in same database.
        all: All collections are valid and has to be in the data

        Repair: Set missing fields with default value automatically.

        migration_mode:
        strict: only allow the current backend migration index
        permissive: also allow a lower migration index

        fields_to_remove:
            A dict with collection as key and a list of fieldnames to remove from instance.
            Works only with repair set.
            First use case: meeting.clone and meeting.import need to remove the fields
            origin_id and derived_motion_id, because they in the copy they are not forwarded.

        Not all collections must be given and missing fields are ignore, but
        required fields and fields with a default value must be present.
        """
        self.data = data
        self.mode = mode
        self.migration_mode = migration_mode
        self.repair = repair
        self.fields_to_remove = fields_to_remove

        meeting_collections = [
            "meeting",
            "group",
            "personal_note",
            "tag",
            "agenda_item",
            "list_of_speakers",
            "speaker",
            "topic",
            "motion",
            "motion_submitter",
            "motion_comment",
            "motion_comment_section",
            "motion_category",
            "motion_block",
            "motion_change_recommendation",
            "motion_state",
            "motion_workflow",
            "motion_statute_paragraph",
            "poll",
            "option",
            "vote",
            "assignment",
            "assignment_candidate",
            "mediafile",
            "projector",
            "projection",
            "projector_message",
            "projector_countdown",
            "chat_group",
            "chat_message",
        ]
        if self.mode == "all":
            self.allowed_collections = [
                "organization",
                "user",
                "meeting_user",
                "organization_tag",
                "theme",
                "committee",
            ] + meeting_collections
        else:
            self.allowed_collections = meeting_collections
            # TODO: mediafile blob handling.
            self.allowed_collections.append("user")
            self.allowed_collections.append("meeting_user")

        self.errors: List[str] = []

    def check_migration_index(self) -> None:
        # Unfortunately, TypedDict does not support any kind of generic or pattern property to
        # distinguish between the MI and the collections, so we have to cast the field here
        migration_index = cast(int, self.data["_migration_index"])
        backend_mi = get_backend_migration_index()
        if migration_index > backend_mi:
            self.errors.append(
                f"The given migration index ({migration_index}) is higher than the backend ({backend_mi})."
            )
        elif self.migration_mode == "strict" and migration_index < backend_mi:
            self.errors.append(
                f"The given migration index ({migration_index}) is lower than the backend ({backend_mi})."
            )

    def get_model(self, collection: str) -> Model:
        ModelClass = model_registry[collection]
        return ModelClass()

    def get_fields(self, collection: str) -> Iterable[Field]:
        return self.get_model(collection).get_fields()

    def run_check(self) -> None:
        self.check_json()
        self.check_migration_index()
        self.check_collections()
        for collection, models in self.data.items():
            if collection.startswith("_"):
                continue
            for id_, model in models.items():
                if model["id"] != int(id_):
                    self.errors.append(
                        f"{collection}/{id_}: Id must be the same as model['id']"
                    )
                self.check_model(collection, model)
        if self.errors:
            errors = [f"\t{error}" for error in self.errors]
            raise CheckException("\n".join(errors))

    def check_json(self) -> None:
        try:
            SCHEMA(self.data)
        except fastjsonschema.exceptions.JsonSchemaException as e:
            raise CheckException(f"JSON does not match schema: {str(e)}")

    def check_collections(self) -> None:
        c1 = set(
            collection
            for collection in self.data.keys()
            if not collection.startswith("_")
        )
        c2 = set(self.allowed_collections)
        err = "Collections in file do not match with models.py."
        if c1 - c2:
            err += f" Invalid collections: {', '.join(c1-c2)}."
            raise CheckException(err)

    def check_model(self, collection: str, model: Dict[str, Any]) -> None:
        if self.repair and collection in self.fields_to_remove:
            [model.pop(field, None) for field in self.fields_to_remove[collection]]

        errors = self.check_normal_fields(model, collection)

        if not errors:
            self.check_types(model, collection)
            self.check_special_fields(model, collection)
            self.check_relations(model, collection)
            self.check_calculated_fields(model, collection)

    def check_normal_fields(self, model: Dict[str, Any], collection: str) -> bool:
        model_fields = model.keys()
        all_collection_fields = set(
            field.get_own_field_name() for field in self.get_fields(collection)
        )
        required_or_default_collection_fields = set(
            field.get_own_field_name()
            for field in self.get_fields(collection)
            if field.required or field.default is not None
        )

        errors = False
        if diff := required_or_default_collection_fields - model_fields:
            if self.repair:
                diff = self.fix_missing_default_values(model, collection, diff)
            if diff:
                error = f"{collection}/{model['id']}: Missing fields {', '.join(diff)}"
                self.errors.append(error)
                errors = True
        if diff := model_fields - all_collection_fields:
            error = f"{collection}/{model['id']}: Invalid fields {', '.join(f'{field} (value: {model[field]})' for field in diff)}"
            self.errors.append(error)
            errors = True

        for field in self.get_fields(collection):
            if (fieldname := field.get_own_field_name()) in model_fields:
                try:
                    field.validate(model[fieldname], model)
                except AssertionError as e:
                    error = f"{collection}/{model['id']}/{fieldname}: {str(e)}"
                    self.errors.append(error)
                    errors = True
                except InvalidOperation:
                    # invalide decimal json, will be checked at check_types
                    pass
        return errors

    def fix_missing_default_values(
        self, model: Dict[str, Any], collection: str, fieldnames: Set[str]
    ) -> Set[str]:
        remaining_fields = set()
        for fieldname in fieldnames:
            field = self.get_model(collection).get_field(fieldname)
            if field.default is not None:
                model[fieldname] = field.default
            else:
                remaining_fields.add(fieldname)
        return remaining_fields

    def check_types(self, model: Dict[str, Any], collection: str) -> None:
        for field in model.keys():
            field_type = self.get_type_from_collection(field, collection)
            enum = self.get_enum_from_collection_field(field, collection)

            checker: Optional[Callable[..., bool]] = None
            for _type in type(field_type).mro():
                if _type in checker_map:
                    checker = checker_map[_type]
                    break
            else:
                raise NotImplementedError(
                    f"TODO implement check for field type {field_type}"
                )

            if not checker(model[field]):
                error = f"{collection}/{model['id']}/{field}: Type error: Type is not {field_type}"
                self.errors.append(error)

            # check if required field is not empty
            # committee_id is a special case, because it is filled after the
            # replacement
            # is_active_in_organization_id is also skipped, see PR #901
            skip_fields = (Meeting.committee_id, Meeting.is_active_in_organization_id)
            if (
                field_type.required
                and field_type.check_required_not_fulfilled(model, False)
                and field_type not in skip_fields
            ):
                error = f"{collection}/{model['id']}/{field}: Field required but empty."
                self.errors.append(error)

            if enum and model[field] not in enum:
                error = f"{collection}/{model['id']}/{field}: Value error: Value {model[field]} is not a valid enum value"
                self.errors.append(error)

    def get_type_from_collection(self, field: str, collection: str) -> Field:
        return self.get_model(collection).get_field(field)

    def get_enum_from_collection_field(
        self, field: str, collection: str
    ) -> Optional[Set[str]]:
        field_type = self.get_model(collection).get_field(field)
        return field_type.constraints.get("enum")

    def check_special_fields(self, model: Dict[str, Any], collection: str) -> None:
        if collection != "motion":
            return
        if "amendment_paragraph" in model:
            msg = f"{collection}/{model['id']}/amendment_paragraph error: "
            try:
                NUMBER_STRING_JSON_SCHEMA(model["amendment_paragraph"])
            except fastjsonschema.exceptions.JsonSchemaException as e:
                self.errors.append(
                    msg + str(e),
                )
                return
            for key, html in model["amendment_paragraph"].items():
                if model["amendment_paragraph"][key] != validate_html(
                    html, ALLOWED_HTML_TAGS_STRICT
                ):
                    self.errors.append(msg + f"Invalid html in {key}")
        if "recommendation_extension" in model:
            basemsg = (
                f"{collection}/{model['id']}/recommendation_extension: Relation Error: "
            )
            RECOMMENDATION_EXTENSION_REFERENCE_IDS_PATTERN = re.compile(
                r"\[(?P<fqid>\w+/\d+)\]"
            )
            recommendation_extension = model["recommendation_extension"]
            if recommendation_extension is None:
                recommendation_extension = ""

            possible_rerids = RECOMMENDATION_EXTENSION_REFERENCE_IDS_PATTERN.findall(
                recommendation_extension
            )
            for fqid_str in possible_rerids:
                re_collection, re_id_ = collection_and_id_from_fqid(fqid_str)
                if re_collection != "motion":
                    self.errors.append(
                        basemsg + f"Found {fqid_str} but only motion is allowed."
                    )
                if not self.find_model(re_collection, int(re_id_)):
                    self.errors.append(
                        basemsg
                        + f"Found {fqid_str} in recommendation_extension but not in models."
                    )

    def check_relations(self, model: Dict[str, Any], collection: str) -> None:
        for field in model.keys():
            try:
                self.check_relation(model, collection, field)
            except CheckException as e:
                self.errors.append(
                    f"{collection}/{model['id']}/{field} error: " + str(e)
                )

    def check_relation(
        self, model: Dict[str, Any], collection: str, field: str
    ) -> None:
        field_type = self.get_type_from_collection(field, collection)
        basemsg = f"{collection}/{model['id']}/{field}: Relation Error: "

        if collection == "user" and field == "organization_id":
            return

        if isinstance(field_type, RelationField):
            foreign_id = model[field]
            if not foreign_id:
                return

            foreign_collection, foreign_field = self.get_to(field, collection)

            if foreign_collection in self.allowed_collections:
                self.check_reverse_relation(
                    collection,
                    model["id"],
                    foreign_collection,
                    foreign_id,
                    foreign_field,
                    basemsg,
                )
            elif self.mode == "external":
                self.errors.append(
                    f"{basemsg} points to {foreign_collection}/{foreign_id}, which is not allowed in an external import."
                )
        elif isinstance(field_type, RelationListField):
            foreign_ids = model[field]
            if not foreign_ids:
                return

            foreign_collection, foreign_field = self.get_to(field, collection)

            if foreign_collection in self.allowed_collections:
                for foreign_id in foreign_ids:
                    self.check_reverse_relation(
                        collection,
                        model["id"],
                        foreign_collection,
                        foreign_id,
                        foreign_field,
                        basemsg,
                    )
            elif self.mode == "external":
                self.errors.append(
                    f"{basemsg} points to {foreign_collection}/{foreign_field}, which is not allowed in an external import."
                )

        elif isinstance(field_type, GenericRelationField) and model[field] is not None:
            foreign_collection, foreign_id = self.split_fqid(model[field])
            foreign_field = self.get_to_generic_case(
                collection, field, foreign_collection
            )

            if foreign_collection in self.allowed_collections:
                self.check_reverse_relation(
                    collection,
                    model["id"],
                    foreign_collection,
                    foreign_id,
                    foreign_field,
                    basemsg,
                )
            elif self.mode == "external":
                self.errors.append(
                    f"{basemsg} points to {foreign_collection}/{foreign_id}, which is not allowed in an external import."
                )

        elif (
            isinstance(field_type, GenericRelationListField)
            and model[field] is not None
        ):
            for fqid in model[field]:
                foreign_collection, foreign_id = self.split_fqid(fqid)
                foreign_field = self.get_to_generic_case(
                    collection, field, foreign_collection
                )
                if foreign_collection in self.allowed_collections:
                    self.check_reverse_relation(
                        collection,
                        model["id"],
                        foreign_collection,
                        foreign_id,
                        foreign_field,
                        basemsg,
                    )
                elif self.mode == "external":
                    self.errors.append(
                        f"{basemsg} points to {foreign_collection}/{foreign_id}, which is not allowed in an external import."
                    )

        elif collection == "motion":
            for prefix in ("state", "recommendation"):
                if field == f"{prefix}_extension" and (
                    value := model.get(f"{prefix}_extension")
                ):
                    matches = EXTENSION_REFERENCE_IDS_PATTERN.findall(value)
                    for fqid in matches:
                        re_collection, re_id = collection_and_id_from_fqid(fqid)
                        if re_collection != "motion":
                            self.errors.append(
                                basemsg + f"Found {fqid} but only motion is allowed."
                            )
                        if not self.find_model(re_collection, int(re_id)):
                            self.errors.append(
                                basemsg
                                + f"Found {fqid} in {prefix}_extension but not in models."
                            )

    def get_to(self, field: str, collection: str) -> Tuple[str, Optional[str]]:
        field_type = cast(
            BaseRelationField, self.get_model(collection).get_field(field)
        )
        return (
            field_type.get_target_collection(),
            field_type.to.get(field_type.get_target_collection()),
        )

    def check_calculated_fields(
        self,
        model: Dict[str, Any],
        collection: str,
    ) -> None:
        if collection != "mediafile":
            return

        access_group_ids = model.get("access_group_ids")
        parent_is_public = None
        parent_inherited_access_group_ids = None
        if model.get("parent_id"):
            parent = self.find_model(collection, model["parent_id"])
            # relations are checked beforehand, so parent always exists
            assert parent
            parent_is_public = parent["is_public"]
            parent_inherited_access_group_ids = parent["inherited_access_group_ids"]
        is_public, inherited_access_group_ids = calculate_inherited_groups_helper(
            access_group_ids, parent_is_public, parent_inherited_access_group_ids
        )
        if is_public != model["is_public"]:
            self.errors.append(
                f"{collection}/{model['id']}: is_public is wrong. {is_public} != {model['is_public']}"
            )
        if set(inherited_access_group_ids) != set(
            model.get("inherited_access_group_ids") or []
        ):
            self.errors.append(
                f"{collection}/{model['id']}: inherited_access_group_ids is wrong"
            )

    def find_model(self, collection: str, id: int) -> Optional[Dict[str, Any]]:
        return self.data.get(collection, {}).get(str(id))

    def check_reverse_relation(
        self,
        collection: str,
        id: int,
        foreign_collection: str,
        foreign_id: int,
        foreign_field: Optional[str],
        basemsg: str,
    ) -> None:
        if foreign_field is None:
            raise ValueError("Foreign field is None.")
        foreign_field_type = self.get_type_from_collection(
            foreign_field, foreign_collection
        )
        actual_foreign_field = foreign_field
        foreign_model = self.find_model(foreign_collection, foreign_id)
        foreign_value = (
            foreign_model.get(actual_foreign_field)
            if foreign_model is not None
            else None
        )
        fqid = f"{collection}/{id}"
        error = False
        if isinstance(foreign_field_type, RelationField):
            error = foreign_value != id
        elif isinstance(foreign_field_type, RelationListField):
            error = not foreign_value or id not in foreign_value
        elif isinstance(foreign_field_type, GenericRelationField):
            error = foreign_value != fqid
        elif isinstance(foreign_field_type, GenericRelationListField):
            error = not foreign_value or fqid not in foreign_value
        else:
            raise NotImplementedError()

        if error:
            self.errors.append(
                f"{basemsg} points to {foreign_collection}/{foreign_id}/{actual_foreign_field},"
                " but the reverse relation for it is corrupt"
            )

    def split_fqid(self, fqid: str) -> Tuple[str, int]:
        try:
            collection, _id = fqid.split("/")
            id = int(_id)
            if self.mode == "external" and collection not in self.allowed_collections:
                raise CheckException(f"Fqid {fqid} has an invalid collection")
            return collection, id
        except (ValueError, AttributeError):
            raise CheckException(f"Fqid {fqid} is malformed")

    def split_collectionfield(self, collectionfield: str) -> Tuple[str, str]:
        collection, field = collectionfield.split("/")
        if collection not in self.allowed_collections:
            raise CheckException(
                f"Collectionfield {collectionfield} has an invalid collection"
            )
        if field not in [
            field.get_own_field_name() for field in self.get_fields(collection)
        ]:
            raise CheckException(
                f"Collectionfield {collectionfield} has an invalid field"
            )
        return collection, field

    def get_to_generic_case(
        self, collection: str, field: str, foreign_collection: str
    ) -> str:
        """Returns all reverse relations as collectionfields"""
        to = cast(BaseRelationField, self.get_model(collection).get_field(field)).to
        if isinstance(to, dict):
            if foreign_collection not in to.keys():
                raise CheckException(
                    f"The collection {foreign_collection} is not supported "
                    "as a reverse relation in {collection}/{field}"
                )
            return to[foreign_collection]

        for cf in to:
            c, f = self.split_collectionfield(cf.collection)
            if c == foreign_collection:
                return f

        raise CheckException(
            f"The collection {foreign_collection} is not supported as a reverse relation in {collection}/{field}"
        )<|MERGE_RESOLUTION|>--- conflicted
+++ resolved
@@ -35,12 +35,11 @@
     EXTENSION_REFERENCE_IDS_PATTERN,
     collection_and_id_from_fqid,
 )
-<<<<<<< HEAD
-from openslides_backend.shared.schema import number_string_json_schema
+from openslides_backend.shared.schema import (
+    models_map_object,
+    number_string_json_schema,
+)
 from openslides_backend.shared.util import ALLOWED_HTML_TAGS_STRICT, validate_html
-=======
-from openslides_backend.shared.schema import models_map_object
->>>>>>> 3a2be359
 
 SCHEMA = fastjsonschema.compile(
     {
