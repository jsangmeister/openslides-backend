--- conflicted
+++ resolved
@@ -171,18 +171,8 @@
 
             final.update(result)
 
-<<<<<<< HEAD
-            # update the reverse template field in the case of a structured field
-            if isinstance(related_field, BaseTemplateField):
-                result_template_field = self.prepare_result_template_field(result)
-                final.update(result_template_field)
-
         for fqid in self.chained_fqids:
             handler = self.build_handler_from_chained_fqid(fqid)
-=======
-        for chained_field in self.chained_fields:
-            handler = self.build_handler_from_chained_field(chained_field)
->>>>>>> 85919cd9
             result = handler.perform()
             final.update(result)
         return final
