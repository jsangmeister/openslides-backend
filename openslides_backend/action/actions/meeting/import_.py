import re
import time
<<<<<<< HEAD
from collections import defaultdict
from typing import Any, Dict, Iterable, List, Optional, Tuple, Union
=======
from collections import OrderedDict, defaultdict
from typing import Any, Dict, Iterable, List, Optional, Tuple, Union, cast
>>>>>>> 3a2be359

from openslides_backend.migrations import get_backend_migration_index
from openslides_backend.migrations.migration_wrapper import MigrationWrapperMemory
from openslides_backend.models.base import model_registry
from openslides_backend.models.checker import Checker, CheckException
from openslides_backend.models.fields import (
    BaseGenericRelationField,
    BaseRelationField,
    GenericRelationField,
    GenericRelationListField,
    RelationField,
    RelationListField,
)
from openslides_backend.models.models import Meeting
from openslides_backend.permissions.management_levels import CommitteeManagementLevel
from openslides_backend.permissions.permission_helper import (
    has_committee_management_level,
)
from openslides_backend.services.datastore.interface import GetManyRequest
from openslides_backend.shared.exceptions import ActionException, MissingPermission
from openslides_backend.shared.filters import FilterOperator, Or
from openslides_backend.shared.interfaces.event import EventType
from openslides_backend.shared.interfaces.write_request import WriteRequest
from openslides_backend.shared.patterns import (
    KEYSEPARATOR,
    collection_and_id_from_fqid,
    fqid_from_collection_and_id,
)
from openslides_backend.shared.schema import models_map_object
from openslides_backend.shared.util import ONE_ORGANIZATION_FQID

from ....shared.interfaces.event import Event, ListFields
from ....shared.util import ALLOWED_HTML_TAGS_STRICT, ONE_ORGANIZATION_ID, validate_html
from ...action import RelationUpdates
from ...mixins.singular_action_mixin import SingularActionMixin
from ...util.crypto import get_random_string
from ...util.default_schema import DefaultSchema
from ...util.register import register_action
from ...util.typing import ActionData, ActionResultElement, ActionResults
from ..meeting_user.helper import MeetingUserHelper
from ..motion.update import EXTENSION_REFERENCE_IDS_PATTERN
from ..user.user_mixin import LimitOfUserMixin, UsernameMixin


@register_action("meeting.import")
class MeetingImport(
    SingularActionMixin, LimitOfUserMixin, UsernameMixin, MeetingUserHelper
):
    """
    Action to import a meeting.
    """

    model = Meeting()
    schema = DefaultSchema(Meeting()).get_default_schema(
        required_properties=["committee_id"],
        additional_required_fields={
            "meeting": {
                **models_map_object,
                "required": ["_migration_index", "meeting"],
            },
        },
        title="Import meeting",
        description="Import a meeting into the committee.",
    )

    def perform(
        self, action_data: ActionData, user_id: int, internal: bool = False
    ) -> Tuple[Optional[WriteRequest], Optional[ActionResults]]:
        """
        Simplified entrypoint to perform the action.
        """
        self.user_id = user_id
        self.index = 0

        # prefetch as much data as possible
        self.prefetch(action_data)

        action_data = self.get_updated_instances(action_data)
        instance = next(iter(action_data))
        self.validate_instance(instance)
        instance = self.preprocess_data(instance)
        try:
            self.check_permissions(instance)
        except MissingPermission as e:
            msg = f"You are not allowed to perform action {self.name}."
            e.message = msg + " " + e.message
            raise e
        instance = self.base_update_instance(instance)
        self.events.extend(self.create_events(instance))
        write_request = self.build_write_request()
        result = [self.create_action_result_element(instance)]
        return (write_request, result)

    def prefetch(self, action_data: ActionData) -> None:
        requests = [
            GetManyRequest(
                "organization",
                [ONE_ORGANIZATION_ID],
                [
                    "active_meeting_ids",
                    "archived_meeting_ids",
                    "committee_ids",
                    "active_meeting_ids",
                    "archived_meeting_ids",
                    "template_meeting_ids",
                    "organization_tag_ids",
                    "limit_of_users",
                    "limit_of_meetings",
                    "user_ids",
                ],
            ),
            GetManyRequest(
                "committee",
                list({instance["committee_id"] for instance in action_data}),
                [
                    "meeting_ids",
                ],
            ),
        ]
        if self.user_id:
            requests.append(
                GetManyRequest(
                    "user",
                    [self.user_id],
                    ["committee_ids", "committee_management_ids"],
                ),
            )
        self.datastore.get_many(requests, use_changed_models=False)

    def preprocess_data(self, instance: Dict[str, Any]) -> Dict[str, Any]:
        self.check_one_meeting(instance)
        self.remove_not_allowed_fields(instance)
        self.set_committee_and_orga_relation(instance)
        instance = self.migrate_data(instance)
        self.unset_committee_and_orga_relation(instance)
        return instance

    def check_one_meeting(self, instance: Dict[str, Any]) -> None:
        if len(instance["meeting"]["meeting"]) != 1:
            raise ActionException("Need exactly one meeting in meeting collection.")

    def remove_not_allowed_fields(self, instance: Dict[str, Any]) -> None:
        json_data = instance["meeting"]
<<<<<<< HEAD
=======
        regex_cml = re.compile(r"^committee_\$(\D)*_management_level$")
>>>>>>> 3a2be359

        for user in json_data.get("user", {}).values():
            user.pop("organization_management_level", None)
            user.pop("committee_ids", None)
<<<<<<< HEAD
            user.pop("committee_management_ids", None)
=======
            for key in list(user.keys()):
                if regex_cml.search(key):
                    del user[key]

>>>>>>> 3a2be359
        self.get_meeting_from_json(json_data).pop("organization_tag_ids", None)
        json_data.pop("action_worker", None)

    def update_instance(self, instance: Dict[str, Any]) -> Dict[str, Any]:
        meeting_json = instance["meeting"]
        self.generate_merge_user_map(meeting_json)
        self.check_usernames_and_generate_new_ones(meeting_json)
        active_new_users_in_json = sum(
            bool(meeting_json["user"][key].get("is_active"))
            and int(key) not in self.merge_user_map
            for key in meeting_json.get("user", [])
        )
        self.check_limit_of_user(active_new_users_in_json)

        # save blobs from mediafiles
        self.mediadata = []
        for entry in meeting_json.get("mediafile", {}).values():
            # mediafiles have "blob": None
            if blob := entry.pop("blob", None):
                self.mediadata.append((blob, entry["id"], entry["mimetype"]))

        # remove None values from amendment paragraph, os3 exports have those.
        # and validate the html.
        for entry in meeting_json.get("motion", {}).values():
            if "amendment_paragraph" in entry and isinstance(
                entry["amendment_paragraph"], dict
            ):
                res = {}
                for key, html in entry["amendment_paragraph"].items():
                    if html is None:
                        continue
                    res[key] = validate_html(html, ALLOWED_HTML_TAGS_STRICT)
                entry["amendment_paragraph"] = res

        # check datavalidation
        checker = Checker(
            data=meeting_json,
            mode="external",
            repair=True,
            fields_to_remove={
                "motion": [
                    "origin_id",
                    "derived_motion_ids",
                    "all_origin_id",
                    "all_derived_motion_ids",
                ],
                "user": [
                    "password",
                    "default_password",
                    "last_email_sent",
                    "last_login",
                    "committee_ids",
                ],
            },
        )
        try:
            checker.run_check()
        except CheckException as ce:
            raise ActionException(str(ce))
        self.allowed_collections = checker.allowed_collections

        for entry in meeting_json.get("motion", {}).values():
            if entry.get("all_origin_ids") or entry.get("all_derived_motion_ids"):
                raise ActionException(
                    "Motion all_origin_ids and all_derived_motion_ids should be empty."
                )

        self.check_limit_of_meetings()
        self.update_meeting_and_users(instance)

        # replace ids in the meeting_json
        self.create_replace_map(meeting_json)
        self.replace_fields(instance)
        meeting_json = instance["meeting"]
        self.update_admin_group(meeting_json)
        self.upload_mediadata()
        return instance

    def empty_if_none(self, value: Optional[str]) -> str:
        if value is None:
            return ""
        return value

    def get_user_key(self, user_values: Dict[str, Any]) -> Tuple[str, str, str, str]:
        return (
            self.empty_if_none(user_values.get("username")),
            self.empty_if_none(user_values.get("first_name")),
            self.empty_if_none(user_values.get("last_name")),
            self.empty_if_none(user_values.get("email")).lower(),
        )

    def generate_merge_user_map(self, json_data: Dict[str, Any]) -> None:
        for entry in json_data.get("user", {}).values():
            entry["username"] = entry["username"].strip()
        filter_ = Or(
            *[
                FilterOperator("username", "=", entry["username"])
                for entry in json_data.get("user", {}).values()
            ]
        )

        filtered_users = self.datastore.filter(
            "user",
            filter_,
            ["username", "first_name", "last_name", "email"],
            lock_result=False,
            use_changed_models=False,
        )
        filtered_users_dict = {
            self.get_user_key(values): key for key, values in filtered_users.items()
        }

        self.merge_user_map = {
            int(key): filtered_users_dict[self.get_user_key(values)]
            for key, values in json_data.get("user", {}).items()
            if filtered_users_dict.get(self.get_user_key(values)) is not None
        }
        self.number_of_imported_users = len(json_data.get("user", {}))
        self.number_of_merged_users = len(self.merge_user_map)

    def check_usernames_and_generate_new_ones(self, json_data: Dict[str, Any]) -> None:
        user_entries = [
            entry
            for entry in json_data.get("user", {}).values()
            if int(entry["id"]) not in self.merge_user_map
        ]
        usernames: List[str] = [entry["username"] for entry in user_entries]
        new_usernames = self.generate_usernames(usernames)

        for entry, username in zip(user_entries, new_usernames):
            entry["username"] = username

    def check_limit_of_meetings(
        self, text: str = "import", text2: str = "active "
    ) -> None:
        organization = self.datastore.get(
            fqid_from_collection_and_id("organization", ONE_ORGANIZATION_ID),
            ["active_meeting_ids", "limit_of_meetings"],
            lock_result=False,
            use_changed_models=False,
        )
        if (
            limit_of_meetings := organization.get("limit_of_meetings", 0)
        ) and limit_of_meetings == len(organization.get("active_meeting_ids", [])):
            raise ActionException(
                f"You cannot {text} an {text2}meeting, because you reached your limit of {limit_of_meetings} active meetings."
            )

    def set_committee_and_orga_relation(self, instance: Dict[str, Any]) -> None:
        json_data = instance["meeting"]
        meeting = self.get_meeting_from_json(json_data)
        meeting["committee_id"] = instance["committee_id"]
        meeting["is_active_in_organization_id"] = ONE_ORGANIZATION_ID

    def unset_committee_and_orga_relation(self, instance: Dict[str, Any]) -> None:
        json_data = instance["meeting"]
        meeting = self.get_meeting_from_json(json_data)
        meeting["committee_id"] = None
        meeting["is_active_in_organization_id"] = None

    def update_meeting_and_users(self, instance: Dict[str, Any]) -> None:
        # update committee_id and is_active_in_organization_id
        json_data = instance["meeting"]
        meeting = self.get_meeting_from_json(json_data)
        meeting["committee_id"] = instance["committee_id"]
        meeting["is_active_in_organization_id"] = ONE_ORGANIZATION_ID

        # generate passwords
        for entry in json_data["user"].values():
            if entry["id"] not in self.merge_user_map:
                entry["default_password"] = get_random_string(10)
                entry["password"] = self.auth.hash(entry["default_password"])

        # set enable_anonymous
        meeting["enable_anonymous"] = False

        # set imported_at
        meeting["imported_at"] = round(time.time())

    def get_meeting_from_json(self, json_data: Any) -> Any:
        """
        Small helper to retrieve the one and only meeting object from the import data.
        """
        key = next(iter(json_data["meeting"]))
        return json_data["meeting"][key]

    def create_replace_map(self, json_data: Dict[str, Any]) -> None:
        replace_map: Dict[str, Dict[int, int]] = defaultdict(dict)
        for collection in json_data:
            if collection.startswith("_") or not json_data[collection]:
                continue
            if collection != "user":
                new_ids = self.datastore.reserve_ids(
                    collection, len(json_data[collection])
                )
                for entry, new_id in zip(json_data[collection].values(), new_ids):
                    replace_map[collection][entry["id"]] = new_id
            else:
                if (
                    amount := self.number_of_imported_users
                    - self.number_of_merged_users
                ):
                    new_user_ids = iter(self.datastore.reserve_ids("user", amount))
                for entry in json_data[collection].values():
                    if (user_id := entry["id"]) in self.merge_user_map:
                        replace_map[collection][user_id] = self.merge_user_map[user_id]
                    else:
                        replace_map[collection][user_id] = next(new_user_ids)
        self.replace_map = replace_map

    def replace_fields(self, instance: Dict[str, Any]) -> None:
        json_data = instance["meeting"]
        new_json_data = {}
        for collection in json_data:
            if collection.startswith("_"):
                continue
            new_collection = {}
            for entry in json_data[collection].values():
                old_entry_id = entry["id"]
                for field in list(entry.keys()):
                    self.replace_field_ids(collection, entry, field)
                new_collection[str(entry["id"])] = entry
                if collection != "user" or old_entry_id not in self.merge_user_map:
                    entry["meta_new"] = True
                self.datastore.apply_changed_model(
                    fqid_from_collection_and_id(collection, entry["id"]), entry
                )
            new_json_data[collection] = new_collection
        instance["meeting"] = new_json_data

    def replace_field_ids(
        self,
        collection: str,
        entry: Dict[str, Any],
        field: str,
    ) -> None:
        model_field = model_registry[collection]().try_get_field(field)
        if model_field is None:
            raise ActionException(f"{collection}/{field} is not allowed.")
        if isinstance(model_field, BaseRelationField):
            if isinstance(model_field, BaseGenericRelationField):
                content_list = (
                    content
                    if isinstance(content := entry.get(field), list)
                    else [content]
                )
                target_collections = [
                    item.split(KEYSEPARATOR)[0] for item in content_list if item
                ]
            else:
                target_collections = list(model_field.to.keys())
            if all(c not in self.allowed_collections for c in target_collections):
                return
        if field == "id":
            entry["id"] = self.replace_map[collection][entry["id"]]
        elif collection == "meeting" and field == "user_ids":
            entry[field] = None
        elif collection == "user" and field == "meeting_ids":
            entry[field] = None
        elif collection == "motion" and field in (
            "recommendation_extension",
            "state_extension",
        ):
            if entry[field]:

                def replace_fn(match: re.Match[str]) -> str:
                    # replace the reference patterns in the extension fields with the new ids
                    collection, id = collection_and_id_from_fqid(match.group("fqid"))
                    new_id = self.replace_map[collection][id]
                    return f"[{fqid_from_collection_and_id(collection, new_id)}]"

                entry[field] = EXTENSION_REFERENCE_IDS_PATTERN.sub(
                    replace_fn, entry[field]
                )
        else:
            if isinstance(model_field, RelationField):
                target_collection = model_field.get_target_collection()
                if entry[field]:
                    entry[field] = self.replace_map[target_collection][entry[field]]
            elif isinstance(model_field, RelationListField):
                target_collection = model_field.get_target_collection()
                entry[field] = [
                    self.replace_map[target_collection][id_]
                    for id_ in entry.get(field) or []
                ]
            elif isinstance(model_field, GenericRelationField):
                if entry[field]:
                    name, id_ = entry[field].split(KEYSEPARATOR)
                    entry[field] = (
                        name + KEYSEPARATOR + str(self.replace_map[name][int(id_)])
                    )
            elif isinstance(model_field, GenericRelationListField):
                new_fqid_list = []
                for fqid in entry[field]:
                    name, id_ = fqid.split(KEYSEPARATOR)
                    new_fqid_list.append(
                        name + KEYSEPARATOR + str(self.replace_map[name][int(id_)])
                    )
                entry[field] = new_fqid_list

    def update_admin_group(self, data_json: Dict[str, Any]) -> None:
        """adds the request user to the admin group of the imported meeting"""
        meeting = self.get_meeting_from_json(data_json)
        admin_group_id = meeting.get("admin_group_id")
        group = data_json.get("group", {}).get(str(admin_group_id))
        if not group:
            raise ActionException(
                "Imported meeting has no AdminGroup to assign to request user"
            )
        new_meeting_user_id: Optional[int] = None
        for meeting_user_id, meeting_user in data_json["meeting_user"].items():
            if meeting_user.get("user_id") == self.user_id:
                new_meeting_user_id = int(meeting_user_id)
                if new_meeting_user_id not in (group.get("meeting_user_ids", {}) or {}):
                    data_json["meeting_user"][meeting_user_id]["group_ids"] = (
                        data_json["meeting_user"][meeting_user_id].get("group_ids")
                        or []
                    ) + [admin_group_id]
                break
        if not new_meeting_user_id:
            new_meeting_user_id = self.datastore.reserve_id("meeting_user")
            data_json["meeting_user"][str(new_meeting_user_id)] = {
                "id": new_meeting_user_id,
                "meeting_id": meeting["id"],
                "user_id": self.user_id,
                "group_ids": [admin_group_id],
                "meta_new": True,
            }
            meeting["meeting_user_ids"].append(new_meeting_user_id)
            request_user = self.datastore.get(
                fqid_user := fqid_from_collection_and_id("user", self.user_id),
                ["id", "meeting_user_ids", "committee_management_ids", "committee_ids"],
            )
            request_user.pop("meta_position", None)
            request_user["meeting_user_ids"] = (
                request_user.get("meeting_user_ids") or []
            ) + [new_meeting_user_id]
            data_json["user"][str(self.user_id)] = request_user
            self.replace_map["user"].update(
                {0: self.user_id}
            )  # create a user.update event
            self.replace_map["meeting_user"].update(
                {0: new_meeting_user_id}
            )  # create a meeting_user.update event
            self.datastore.apply_changed_model(fqid_user, request_user)
            self.datastore.apply_changed_model(
                fqid_from_collection_and_id("meeting_user", new_meeting_user_id),
                data_json["meeting_user"][str(new_meeting_user_id)],
            )
        if new_meeting_user_id not in (
            meeting_user_ids := data_json["group"][str(admin_group_id)].get(
                "meeting_user_ids", []
            )
        ):
            meeting_user_ids.append(new_meeting_user_id)
            data_json["group"][str(admin_group_id)][
                "meeting_user_ids"
            ] = meeting_user_ids

    def upload_mediadata(self) -> None:
        for blob, id_, mimetype in self.mediadata:
            replaced_id = self.replace_map["mediafile"][id_]
            self.media.upload_mediafile(blob, replaced_id, mimetype)

    def create_events(
        self, instance: Dict[str, Any], pure_create_events: bool = False
    ) -> Iterable[Event]:
        """Be careful, this method is also used by meeting.clone!"""
        json_data = instance["meeting"]
        meeting = self.get_meeting_from_json(json_data)
        meeting_id = meeting["id"]
        events = []
        update_events = []
        for collection in json_data:
            for entry in json_data[collection].values():
                fqid = fqid_from_collection_and_id(collection, entry["id"])
                meta_new = entry.pop("meta_new", None)
                if meta_new:
                    events.append(
                        self.build_event(
                            EventType.Create,
                            fqid,
                            entry,
                        )
                    )
                elif collection == "user":
                    list_fields: ListFields = {"add": {}, "remove": {}}
                    fields: Dict[str, Any] = {}
                    for field, value in entry.items():
                        model_field = model_registry[collection]().try_get_field(field)
                        if isinstance(model_field, RelationListField):
                            list_fields["add"][field] = value
                    if fields or list_fields["add"]:
                        update_events.append(
                            self.build_event(
                                EventType.Update,
                                fqid,
                                fields=fields if fields else None,
                                list_fields=list_fields if list_fields["add"] else None,
                            )
                        )
                elif collection == "meeting_user":
                    update_events.append(
                        self.build_event(
                            EventType.Update,
                            fqid,
                            fields=entry,
                        )
                    )

        if pure_create_events:
            return events
        events.extend(update_events)

        # add meeting to committee/meeting_ids
        events.append(
            self.build_event(
                EventType.Update,
                fqid_from_collection_and_id("committee", meeting["committee_id"]),
                list_fields={"add": {"meeting_ids": [meeting_id]}, "remove": {}},
            )
        )

        # add meetings to organization if set in meeting
        adder: Dict[str, List[Union[int, str]]] = {}
        if meeting.get("is_active_in_organization_id"):
            adder["active_meeting_ids"] = [meeting_id]
        if meeting.get("template_for_organization_id"):
            adder["template_meeting_ids"] = [meeting_id]

        if adder:
            events.append(
                self.build_event(
                    EventType.Update,
                    ONE_ORGANIZATION_FQID,
                    list_fields={
                        "add": adder,
                        "remove": {},
                    },
                )
            )

        self.append_extra_events(events, instance["meeting"])

        # handle the calc fields.
        events.extend(self.handle_calculated_fields(instance))
        return events

    def append_extra_events(
        self, events: List[Event], json_data: Dict[str, Any]
    ) -> None:
        # add new users to the organization.user_ids
        new_user_ids = []
        for user_entry in json_data.get("user", {}).values():
            if user_entry["id"] not in self.merge_user_map.values():
                new_user_ids.append(user_entry["id"])

        if new_user_ids:
            events.append(
                self.build_event(
                    EventType.Update,
                    ONE_ORGANIZATION_FQID,
                    list_fields={
                        "add": {
                            "user_ids": new_user_ids,
                        },
                        "remove": {},
                    },
                )
            )

    def handle_calculated_fields(self, instance: Dict[str, Any]) -> Iterable[Event]:
        regex = re.compile(
            r"^(user|committee)/(\d)*/(meeting_ids|committee_ids|user_ids)$"
        )
        json_data = instance["meeting"]
        relations: RelationUpdates = {}
        for collection in json_data:
            for entry in json_data[collection].values():
                model = model_registry[collection]()
                relations.update(
                    self.relation_manager.get_relation_updates(
                        model,
                        entry,
                        "meeting.import",
                        process_calculated_fields_only=True,
                    )
                )
        # Fix bug in calculated fields, see #1367
        entries_to_remove: List[str] = []
        for field, entry in relations.items():
            if regex.search(field):
                if entry["add"]:
                    entry["remove"] = []
                else:
                    entries_to_remove.append(field)
        for field in entries_to_remove:
            del relations[field]
        return self.handle_relation_updates_helper(relations)

    def create_action_result_element(
        self, instance: Dict[str, Any]
    ) -> Optional[ActionResultElement]:
        """Returns the newly created id."""
        result = {"id": self.get_meeting_from_json(instance["meeting"])["id"]}
        if hasattr(self, "number_of_imported_users") and hasattr(
            self, "number_of_merged_users"
        ):
            result["number_of_imported_users"] = self.number_of_imported_users
            result["number_of_merged_users"] = self.number_of_merged_users
        return result

    def check_permissions(self, instance: Dict[str, Any]) -> None:
        if not has_committee_management_level(
            self.datastore,
            self.user_id,
            CommitteeManagementLevel.CAN_MANAGE,
            instance["committee_id"],
        ):
            raise MissingPermission(CommitteeManagementLevel.CAN_MANAGE)

    def migrate_data(self, instance: Dict[str, Any]) -> Dict[str, Any]:
        """
        1. Check for valid migration index
        2. Build models map from data and prepend organization and committee
        3. Do the migrations
        4. Get the migrated models from migration wrapper
        5. Change the mapping back to collection->id->model
        """
        start_migration_index = instance["meeting"].pop("_migration_index")
        backend_migration_index = get_backend_migration_index()
        if backend_migration_index < start_migration_index:
            raise ActionException(
                f"Your data migration index '{start_migration_index}' is higher than the migration index of this backend '{backend_migration_index}'! Please, update your backend!"
            )
        if backend_migration_index > start_migration_index:
            migration_wrapper = MigrationWrapperMemory()

            # fetch necessary data
            organization = self.datastore.get(
                ONE_ORGANIZATION_FQID,
                [
                    "committee_ids",
                    "active_meeting_ids",
                    "archived_meeting_ids",
                    "template_meeting_ids",
                    "organization_tag_ids",
                ],
                lock_result=False,
            )
            committee_fqid = fqid_from_collection_and_id(
                "committee", instance["committee_id"]
            )
            committee = self.datastore.get(
                committee_fqid,
                ["meeting_ids"],
                lock_result=False,
            )

            # Build import models. Use OrderedDict to ensure that organization and committee are
            # available for the migration
            models = OrderedDict(
                [
                    (ONE_ORGANIZATION_FQID, organization),
                    (committee_fqid, committee),
                ]
            )
            models.update(
                (fqid_from_collection_and_id(collection, id), model)
                for collection, models in instance["meeting"].items()
                for id, model in models.items()
            )
            migration_wrapper.set_import_data(
                models,
                start_migration_index,
            )

            # finalize and read back migrated models
            migration_wrapper.execute_command("finalize")
            migrated_models = migration_wrapper.get_migrated_models()

            instance["meeting"] = defaultdict(dict)
            for fqid, model in migrated_models.items():
                collection, id = collection_and_id_from_fqid(fqid)
                if collection not in ("organization", "committee", "theme"):
                    instance["meeting"][collection][str(id)] = model

        instance["meeting"]["_migration_index"] = backend_migration_index
        return instance<|MERGE_RESOLUTION|>--- conflicted
+++ resolved
@@ -1,12 +1,7 @@
 import re
 import time
-<<<<<<< HEAD
-from collections import defaultdict
+from collections import OrderedDict, defaultdict
 from typing import Any, Dict, Iterable, List, Optional, Tuple, Union
-=======
-from collections import OrderedDict, defaultdict
-from typing import Any, Dict, Iterable, List, Optional, Tuple, Union, cast
->>>>>>> 3a2be359
 
 from openslides_backend.migrations import get_backend_migration_index
 from openslides_backend.migrations.migration_wrapper import MigrationWrapperMemory
@@ -150,22 +145,11 @@
 
     def remove_not_allowed_fields(self, instance: Dict[str, Any]) -> None:
         json_data = instance["meeting"]
-<<<<<<< HEAD
-=======
-        regex_cml = re.compile(r"^committee_\$(\D)*_management_level$")
->>>>>>> 3a2be359
 
         for user in json_data.get("user", {}).values():
             user.pop("organization_management_level", None)
             user.pop("committee_ids", None)
-<<<<<<< HEAD
             user.pop("committee_management_ids", None)
-=======
-            for key in list(user.keys()):
-                if regex_cml.search(key):
-                    del user[key]
-
->>>>>>> 3a2be359
         self.get_meeting_from_json(json_data).pop("organization_tag_ids", None)
         json_data.pop("action_worker", None)
 
