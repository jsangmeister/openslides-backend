import re
import time
from collections import OrderedDict, defaultdict
from typing import Any, Dict, Iterable, List, Optional, Tuple, Union

from openslides_backend.action.actions.meeting.mixins import MeetingPermissionMixin
from openslides_backend.migrations import get_backend_migration_index
from openslides_backend.migrations.migration_wrapper import MigrationWrapperMemory
from openslides_backend.models.base import model_registry
from openslides_backend.models.checker import Checker, CheckException
from openslides_backend.models.fields import (
    BaseGenericRelationField,
    BaseRelationField,
    GenericRelationField,
    GenericRelationListField,
    RelationField,
    RelationListField,
)
<<<<<<< HEAD
from openslides_backend.models.models import Meeting
from openslides_backend.permissions.management_levels import CommitteeManagementLevel
from openslides_backend.permissions.permission_helper import (
    has_committee_management_level,
)
=======
from openslides_backend.models.models import Meeting, User
>>>>>>> 5e0e9ac2
from openslides_backend.services.datastore.interface import GetManyRequest
from openslides_backend.shared.exceptions import ActionException, MissingPermission
from openslides_backend.shared.filters import FilterOperator, Or
from openslides_backend.shared.interfaces.event import EventType
from openslides_backend.shared.interfaces.write_request import WriteRequest
from openslides_backend.shared.patterns import (
    KEYSEPARATOR,
    collection_and_id_from_fqid,
    fqid_from_collection_and_id,
)
from openslides_backend.shared.schema import models_map_object
from openslides_backend.shared.util import ONE_ORGANIZATION_FQID

from ....shared.interfaces.event import Event, ListFields
from ....shared.util import ALLOWED_HTML_TAGS_STRICT, ONE_ORGANIZATION_ID, validate_html
from ...action import RelationUpdates
from ...mixins.singular_action_mixin import SingularActionMixin
from ...util.crypto import get_random_password
from ...util.default_schema import DefaultSchema
from ...util.register import register_action
from ...util.typing import ActionData, ActionResultElement, ActionResults
from ..meeting_user.helper import MeetingUserHelper
from ..motion.update import EXTENSION_REFERENCE_IDS_PATTERN
from ..user.user_mixin import LimitOfUserMixin, UsernameMixin


@register_action("meeting.import")
class MeetingImport(
<<<<<<< HEAD
    SingularActionMixin, LimitOfUserMixin, UsernameMixin, MeetingUserHelper
=======
    SingularActionMixin, LimitOfUserMixin, UsernameMixin, MeetingPermissionMixin
>>>>>>> 5e0e9ac2
):
    """
    Action to import a meeting.
    """

    model = Meeting()
    schema = DefaultSchema(Meeting()).get_default_schema(
        required_properties=["committee_id"],
        additional_required_fields={
            "meeting": {
                **models_map_object,
                "required": ["_migration_index", "meeting"],
            },
        },
        title="Import meeting",
        description="Import a meeting into the committee.",
    )

    def perform(
        self, action_data: ActionData, user_id: int, internal: bool = False
    ) -> Tuple[Optional[WriteRequest], Optional[ActionResults]]:
        """
        Simplified entrypoint to perform the action.
        """
        self.user_id = user_id
        self.index = 0

        # prefetch as much data as possible
        self.prefetch(action_data)

        action_data = self.get_updated_instances(action_data)
        instance = next(iter(action_data))
        self.validate_instance(instance)
        instance = self.preprocess_data(instance)
        try:
            self.check_permissions(instance)
        except MissingPermission as e:
            msg = f"You are not allowed to perform action {self.name}."
            e.message = msg + " " + e.message
            raise e
        instance = self.base_update_instance(instance)
        self.events.extend(self.create_events(instance))
        write_request = self.build_write_request()
        result = [self.create_action_result_element(instance)]
        return (write_request, result)

    def prefetch(self, action_data: ActionData) -> None:
        requests = [
            GetManyRequest(
                "organization",
                [ONE_ORGANIZATION_ID],
                [
                    "active_meeting_ids",
                    "archived_meeting_ids",
                    "committee_ids",
                    "active_meeting_ids",
                    "archived_meeting_ids",
                    "template_meeting_ids",
                    "organization_tag_ids",
                    "limit_of_users",
                    "limit_of_meetings",
                    "user_ids",
                ],
            ),
            GetManyRequest(
                "committee",
                list({instance["committee_id"] for instance in action_data}),
                [
                    "meeting_ids",
                ],
            ),
        ]
        if self.user_id:
            requests.append(
                GetManyRequest(
                    "user",
                    [self.user_id],
                    ["committee_ids", "committee_management_ids"],
                ),
            )
        self.datastore.get_many(requests, use_changed_models=False)

    def preprocess_data(self, instance: Dict[str, Any]) -> Dict[str, Any]:
        self.check_one_meeting(instance)
        self.remove_not_allowed_fields(instance)
        self.set_committee_and_orga_relation(instance)
        instance = self.migrate_data(instance)
        self.unset_committee_and_orga_relation(instance)
        return instance

    def check_one_meeting(self, instance: Dict[str, Any]) -> None:
        if len(instance["meeting"]["meeting"]) != 1:
            raise ActionException("Need exactly one meeting in meeting collection.")

    def remove_not_allowed_fields(self, instance: Dict[str, Any]) -> None:
        json_data = instance["meeting"]

        for user in json_data.get("user", {}).values():
            user.pop("organization_management_level", None)
            user.pop("committee_ids", None)
            user.pop("committee_management_ids", None)
        self.get_meeting_from_json(json_data).pop("organization_tag_ids", None)
        json_data.pop("action_worker", None)

    def update_instance(self, instance: Dict[str, Any]) -> Dict[str, Any]:
        meeting_json = instance["meeting"]
        self.generate_merge_user_map(meeting_json)
        self.check_usernames_and_generate_new_ones(meeting_json)
        active_new_users_in_json = sum(
            bool(meeting_json["user"][key].get("is_active"))
            and int(key) not in self.merge_user_map
            for key in meeting_json.get("user", [])
        )
        self.check_limit_of_user(active_new_users_in_json)

        # save blobs from mediafiles
        self.mediadata = []
        for entry in meeting_json.get("mediafile", {}).values():
            # mediafiles have "blob": None
            if blob := entry.pop("blob", None):
                self.mediadata.append((blob, entry["id"], entry["mimetype"]))

        # remove None values from amendment paragraph, os3 exports have those.
        # and validate the html.
        for entry in meeting_json.get("motion", {}).values():
            if "amendment_paragraphs" in entry and isinstance(
                entry["amendment_paragraphs"], dict
            ):
                res = {}
                for key, html in entry["amendment_paragraphs"].items():
                    if html is None:
                        continue
                    res[key] = validate_html(html, ALLOWED_HTML_TAGS_STRICT)
                entry["amendment_paragraphs"] = res

        # check datavalidation
        checker = Checker(
            data=meeting_json,
            mode="external",
            repair=True,
            fields_to_remove={
                "motion": [
                    "origin_id",
                    "derived_motion_ids",
                    "all_origin_id",
                    "all_derived_motion_ids",
                ],
                "user": [
                    "password",
                    "default_password",
                    "last_email_sent",
                    "last_login",
                    "committee_ids",
                ],
            },
        )
        try:
            checker.run_check()
        except CheckException as ce:
            raise ActionException(str(ce))
        self.allowed_collections = checker.allowed_collections

        for entry in meeting_json.get("motion", {}).values():
            if entry.get("all_origin_ids") or entry.get("all_derived_motion_ids"):
                raise ActionException(
                    "Motion all_origin_ids and all_derived_motion_ids should be empty."
                )

        self.check_limit_of_meetings()
        self.update_meeting_and_users(instance)

        # replace ids in the meeting_json
        self.create_replace_map(meeting_json)
        self.replace_fields(instance)
        meeting_json = instance["meeting"]
        self.update_admin_group(meeting_json)
        self.upload_mediadata()
        return instance

    def empty_if_none(self, value: Optional[str]) -> str:
        if value is None:
            return ""
        return value

    def get_user_key(self, user_values: Dict[str, Any]) -> Tuple[str, str, str, str]:
        return (
            self.empty_if_none(user_values.get("username")),
            self.empty_if_none(user_values.get("first_name")),
            self.empty_if_none(user_values.get("last_name")),
            self.empty_if_none(user_values.get("email")).lower(),
        )

    def generate_merge_user_map(self, json_data: Dict[str, Any]) -> None:
        for entry in json_data.get("user", {}).values():
            entry["username"] = entry["username"].strip()
        filter_ = Or(
            *[
                FilterOperator("username", "=", entry["username"])
                for entry in json_data.get("user", {}).values()
            ]
        )

        filtered_users = self.datastore.filter(
            "user",
            filter_,
            ["username", "first_name", "last_name", "email"],
            lock_result=False,
            use_changed_models=False,
        )
        filtered_users_dict = {
            self.get_user_key(values): key for key, values in filtered_users.items()
        }

        self.merge_user_map = {
            int(key): filtered_users_dict[self.get_user_key(values)]
            for key, values in json_data.get("user", {}).items()
            if filtered_users_dict.get(self.get_user_key(values)) is not None
        }
        self.number_of_imported_users = len(json_data.get("user", {}))
        self.number_of_merged_users = len(self.merge_user_map)

    def check_usernames_and_generate_new_ones(self, json_data: Dict[str, Any]) -> None:
        user_entries = [
            entry
            for entry in json_data.get("user", {}).values()
            if int(entry["id"]) not in self.merge_user_map
        ]
        usernames: List[str] = [entry["username"] for entry in user_entries]
        new_usernames = self.generate_usernames(usernames)

        for entry, username in zip(user_entries, new_usernames):
            entry["username"] = username

    def check_limit_of_meetings(
        self, text: str = "import", text2: str = "active "
    ) -> None:
        organization = self.datastore.get(
            fqid_from_collection_and_id("organization", ONE_ORGANIZATION_ID),
            ["active_meeting_ids", "limit_of_meetings"],
            lock_result=False,
            use_changed_models=False,
        )
        if (
            limit_of_meetings := organization.get("limit_of_meetings", 0)
        ) and limit_of_meetings == len(organization.get("active_meeting_ids", [])):
            raise ActionException(
                f"You cannot {text} an {text2}meeting, because you reached your limit of {limit_of_meetings} active meetings."
            )

    def set_committee_and_orga_relation(self, instance: Dict[str, Any]) -> None:
        json_data = instance["meeting"]
        meeting = self.get_meeting_from_json(json_data)
        meeting["committee_id"] = instance["committee_id"]
        meeting["is_active_in_organization_id"] = ONE_ORGANIZATION_ID

    def unset_committee_and_orga_relation(self, instance: Dict[str, Any]) -> None:
        json_data = instance["meeting"]
        meeting = self.get_meeting_from_json(json_data)
        meeting["committee_id"] = None
        meeting["is_active_in_organization_id"] = None

    def update_meeting_and_users(self, instance: Dict[str, Any]) -> None:
        # update committee_id and is_active_in_organization_id
        json_data = instance["meeting"]
        meeting = self.get_meeting_from_json(json_data)
        meeting["committee_id"] = instance["committee_id"]
        meeting["is_active_in_organization_id"] = ONE_ORGANIZATION_ID

        # generate passwords
        for entry in json_data["user"].values():
            if entry["id"] not in self.merge_user_map:
                entry["default_password"] = get_random_password()
                entry["password"] = self.auth.hash(entry["default_password"])

        # set enable_anonymous
        meeting["enable_anonymous"] = False

        # set imported_at
        meeting["imported_at"] = round(time.time())

    def get_meeting_from_json(self, json_data: Any) -> Any:
        """
        Small helper to retrieve the one and only meeting object from the import data.
        """
        key = next(iter(json_data["meeting"]))
        return json_data["meeting"][key]

    def create_replace_map(self, json_data: Dict[str, Any]) -> None:
        replace_map: Dict[str, Dict[int, int]] = defaultdict(dict)
        for collection in json_data:
            if collection.startswith("_") or not json_data[collection]:
                continue
            if collection != "user":
                new_ids = self.datastore.reserve_ids(
                    collection, len(json_data[collection])
                )
                for entry, new_id in zip(json_data[collection].values(), new_ids):
                    replace_map[collection][entry["id"]] = new_id
            else:
                if (
                    amount := self.number_of_imported_users
                    - self.number_of_merged_users
                ):
                    new_user_ids = iter(self.datastore.reserve_ids("user", amount))
                for entry in json_data[collection].values():
                    if (user_id := entry["id"]) in self.merge_user_map:
                        replace_map[collection][user_id] = self.merge_user_map[user_id]
                    else:
                        replace_map[collection][user_id] = next(new_user_ids)
        self.replace_map = replace_map

    def replace_fields(self, instance: Dict[str, Any]) -> None:
        json_data = instance["meeting"]
        new_json_data = {}
        for collection in json_data:
            if collection.startswith("_"):
                continue
            new_collection = {}
            for entry in json_data[collection].values():
                old_entry_id = entry["id"]
                for field in list(entry.keys()):
                    self.replace_field_ids(collection, entry, field)
                new_collection[str(entry["id"])] = entry
                if collection != "user" or old_entry_id not in self.merge_user_map:
                    entry["meta_new"] = True
                self.datastore.apply_changed_model(
                    fqid_from_collection_and_id(collection, entry["id"]), entry
                )
            new_json_data[collection] = new_collection
        instance["meeting"] = new_json_data

    def replace_field_ids(
        self,
        collection: str,
        entry: Dict[str, Any],
        field: str,
    ) -> None:
        model_field = model_registry[collection]().try_get_field(field)
        if model_field is None:
            raise ActionException(f"{collection}/{field} is not allowed.")
        if isinstance(model_field, BaseRelationField):
            if isinstance(model_field, BaseGenericRelationField):
                content_list = (
                    content
                    if isinstance(content := entry.get(field), list)
                    else [content]
                )
                target_collections = [
                    item.split(KEYSEPARATOR)[0] for item in content_list if item
                ]
            else:
                target_collections = list(model_field.to.keys())
            if all(c not in self.allowed_collections for c in target_collections):
                return
        if field == "id":
            entry["id"] = self.replace_map[collection][entry["id"]]
        elif collection == "meeting" and field == "user_ids":
            entry[field] = None
        elif collection == "user" and field == "meeting_ids":
            entry[field] = None
        elif collection == "motion" and field in (
            "recommendation_extension",
            "state_extension",
        ):
            if entry[field]:

                def replace_fn(match: re.Match[str]) -> str:
                    # replace the reference patterns in the extension fields with the new ids
                    collection, id = collection_and_id_from_fqid(match.group("fqid"))
                    new_id = self.replace_map[collection][id]
                    return f"[{fqid_from_collection_and_id(collection, new_id)}]"

                entry[field] = EXTENSION_REFERENCE_IDS_PATTERN.sub(
                    replace_fn, entry[field]
                )
        else:
            if isinstance(model_field, RelationField):
                target_collection = model_field.get_target_collection()
                if entry[field]:
                    entry[field] = self.replace_map[target_collection][entry[field]]
            elif isinstance(model_field, RelationListField):
                target_collection = model_field.get_target_collection()
                entry[field] = [
                    self.replace_map[target_collection][id_]
                    for id_ in entry.get(field) or []
                ]
            elif isinstance(model_field, GenericRelationField):
                if entry[field]:
                    name, id_ = entry[field].split(KEYSEPARATOR)
                    entry[field] = (
                        name + KEYSEPARATOR + str(self.replace_map[name][int(id_)])
                    )
            elif isinstance(model_field, GenericRelationListField):
                new_fqid_list = []
                for fqid in entry[field]:
                    name, id_ = fqid.split(KEYSEPARATOR)
                    new_fqid_list.append(
                        name + KEYSEPARATOR + str(self.replace_map[name][int(id_)])
                    )
                entry[field] = new_fqid_list

    def update_admin_group(self, data_json: Dict[str, Any]) -> None:
        """adds the request user to the admin group of the imported meeting"""
        meeting = self.get_meeting_from_json(data_json)
        admin_group_id = meeting.get("admin_group_id")
        group = data_json.get("group", {}).get(str(admin_group_id))
        if not group:
            raise ActionException(
                "Imported meeting has no AdminGroup to assign to request user"
            )
        new_meeting_user_id: Optional[int] = None
        for meeting_user_id, meeting_user in data_json["meeting_user"].items():
            if meeting_user.get("user_id") == self.user_id:
                new_meeting_user_id = int(meeting_user_id)
                if new_meeting_user_id not in (group.get("meeting_user_ids", {}) or {}):
                    data_json["meeting_user"][meeting_user_id]["group_ids"] = (
                        data_json["meeting_user"][meeting_user_id].get("group_ids")
                        or []
                    ) + [admin_group_id]
                break
        if not new_meeting_user_id:
            new_meeting_user_id = self.datastore.reserve_id("meeting_user")
            data_json["meeting_user"][str(new_meeting_user_id)] = {
                "id": new_meeting_user_id,
                "meeting_id": meeting["id"],
                "user_id": self.user_id,
                "group_ids": [admin_group_id],
                "meta_new": True,
            }
            meeting["meeting_user_ids"].append(new_meeting_user_id)
            request_user = self.datastore.get(
                fqid_user := fqid_from_collection_and_id("user", self.user_id),
                ["id", "meeting_user_ids", "committee_management_ids", "committee_ids"],
            )
            request_user.pop("meta_position", None)
            request_user["meeting_user_ids"] = (
                request_user.get("meeting_user_ids") or []
            ) + [new_meeting_user_id]
            data_json["user"][str(self.user_id)] = request_user
            self.replace_map["user"].update(
                {0: self.user_id}
            )  # create a user.update event
            self.replace_map["meeting_user"].update(
                {0: new_meeting_user_id}
            )  # create a meeting_user.update event
            self.datastore.apply_changed_model(fqid_user, request_user)
            self.datastore.apply_changed_model(
                fqid_from_collection_and_id("meeting_user", new_meeting_user_id),
                data_json["meeting_user"][str(new_meeting_user_id)],
            )
        if new_meeting_user_id not in (
            meeting_user_ids := data_json["group"][str(admin_group_id)].get(
                "meeting_user_ids", []
            )
        ):
            meeting_user_ids.append(new_meeting_user_id)
            data_json["group"][str(admin_group_id)][
                "meeting_user_ids"
            ] = meeting_user_ids

    def upload_mediadata(self) -> None:
        for blob, id_, mimetype in self.mediadata:
            replaced_id = self.replace_map["mediafile"][id_]
            self.media.upload_mediafile(blob, replaced_id, mimetype)

    def create_events(
        self, instance: Dict[str, Any], pure_create_events: bool = False
    ) -> Iterable[Event]:
        """Be careful, this method is also used by meeting.clone!"""
        json_data = instance["meeting"]
        meeting = self.get_meeting_from_json(json_data)
        meeting_id = meeting["id"]
        events = []
        update_events = []
        for collection in json_data:
            for entry in json_data[collection].values():
                fqid = fqid_from_collection_and_id(collection, entry["id"])
                meta_new = entry.pop("meta_new", None)
                if meta_new:
                    events.append(
                        self.build_event(
                            EventType.Create,
                            fqid,
                            entry,
                        )
                    )
                elif collection == "user":
                    list_fields: ListFields = {"add": {}, "remove": {}}
                    fields: Dict[str, Any] = {}
                    for field, value in entry.items():
                        model_field = model_registry[collection]().try_get_field(field)
                        if isinstance(model_field, RelationListField):
                            list_fields["add"][field] = value
                    if fields or list_fields["add"]:
                        update_events.append(
                            self.build_event(
                                EventType.Update,
                                fqid,
                                fields=fields if fields else None,
                                list_fields=list_fields if list_fields["add"] else None,
                            )
                        )
                elif collection == "meeting_user":
                    update_events.append(
                        self.build_event(
                            EventType.Update,
                            fqid,
                            fields=entry,
                        )
                    )

        if pure_create_events:
            return events
        events.extend(update_events)

        # add meeting to committee/meeting_ids
        events.append(
            self.build_event(
                EventType.Update,
                fqid_from_collection_and_id("committee", meeting["committee_id"]),
                list_fields={"add": {"meeting_ids": [meeting_id]}, "remove": {}},
            )
        )

        # add meetings to organization if set in meeting
        adder: Dict[str, List[Union[int, str]]] = {}
        if meeting.get("is_active_in_organization_id"):
            adder["active_meeting_ids"] = [meeting_id]
        if meeting.get("template_for_organization_id"):
            adder["template_meeting_ids"] = [meeting_id]

        if adder:
            events.append(
                self.build_event(
                    EventType.Update,
                    ONE_ORGANIZATION_FQID,
                    list_fields={
                        "add": adder,
                        "remove": {},
                    },
                )
            )

        self.append_extra_events(events, instance["meeting"])

        # handle the calc fields.
        events.extend(self.handle_calculated_fields(instance))
        return events

    def append_extra_events(
        self, events: List[Event], json_data: Dict[str, Any]
    ) -> None:
        # add new users to the organization.user_ids
        new_user_ids = []
        for user_entry in json_data.get("user", {}).values():
            if user_entry["id"] not in self.merge_user_map.values():
                new_user_ids.append(user_entry["id"])

        if new_user_ids:
            events.append(
                self.build_event(
                    EventType.Update,
                    ONE_ORGANIZATION_FQID,
                    list_fields={
                        "add": {
                            "user_ids": new_user_ids,
                        },
                        "remove": {},
                    },
                )
            )

    def handle_calculated_fields(self, instance: Dict[str, Any]) -> Iterable[Event]:
        regex = re.compile(
            r"^(user|committee)/(\d)*/(meeting_ids|committee_ids|user_ids)$"
        )
        json_data = instance["meeting"]
        relations: RelationUpdates = {}
        for collection in json_data:
            for entry in json_data[collection].values():
                model = model_registry[collection]()
                relations.update(
                    self.relation_manager.get_relation_updates(
                        model,
                        entry,
                        "meeting.import",
                        process_calculated_fields_only=True,
                    )
                )
        # Fix bug in calculated fields, see #1367
        entries_to_remove: List[str] = []
        for field, entry in relations.items():
            if regex.search(field):
                if entry["add"]:
                    entry["remove"] = []
                else:
                    entries_to_remove.append(field)
        for field in entries_to_remove:
            del relations[field]
        return self.handle_relation_updates_helper(relations)

    def create_action_result_element(
        self, instance: Dict[str, Any]
    ) -> Optional[ActionResultElement]:
        """Returns the newly created id."""
        result = {"id": self.get_meeting_from_json(instance["meeting"])["id"]}
        if hasattr(self, "number_of_imported_users") and hasattr(
            self, "number_of_merged_users"
        ):
            result["number_of_imported_users"] = self.number_of_imported_users
            result["number_of_merged_users"] = self.number_of_merged_users
        return result

    def migrate_data(self, instance: Dict[str, Any]) -> Dict[str, Any]:
        """
        1. Check for valid migration index
        2. Build models map from data and prepend organization and committee
        3. Do the migrations
        4. Get the migrated models from migration wrapper
        5. Change the mapping back to collection->id->model
        """
        start_migration_index = instance["meeting"].pop("_migration_index")
        backend_migration_index = get_backend_migration_index()
        if backend_migration_index < start_migration_index:
            raise ActionException(
                f"Your data migration index '{start_migration_index}' is higher than the migration index of this backend '{backend_migration_index}'! Please, update your backend!"
            )
        if backend_migration_index > start_migration_index:
            migration_wrapper = MigrationWrapperMemory()

            # fetch necessary data
            organization = self.datastore.get(
                ONE_ORGANIZATION_FQID,
                [
                    "id",
                    "committee_ids",
                    "active_meeting_ids",
                    "archived_meeting_ids",
                    "template_meeting_ids",
                    "organization_tag_ids",
                ],
                lock_result=False,
            )
            committee_fqid = fqid_from_collection_and_id(
                "committee", instance["committee_id"]
            )
            committee = self.datastore.get(
                committee_fqid,
                ["id", "meeting_ids"],
                lock_result=False,
            )

            # Build import models. Use OrderedDict to ensure that organization and committee are
            # available for the migration
            models = OrderedDict(
                [
                    (ONE_ORGANIZATION_FQID, organization),
                    (committee_fqid, committee),
                ]
            )
            models.update(
                (fqid_from_collection_and_id(collection, id), model)
                for collection, models in instance["meeting"].items()
                for id, model in models.items()
            )
            migration_wrapper.set_import_data(
                models,
                start_migration_index,
            )

            # finalize and read back migrated models
            migration_wrapper.execute_command("finalize")
            migrated_models = migration_wrapper.get_migrated_models()

            instance["meeting"] = defaultdict(dict)
            for fqid, model in migrated_models.items():
                collection, id = collection_and_id_from_fqid(fqid)
                if collection not in ("organization", "committee", "theme"):
                    instance["meeting"][collection][str(id)] = model

        instance["meeting"]["_migration_index"] = backend_migration_index
        return instance<|MERGE_RESOLUTION|>--- conflicted
+++ resolved
@@ -16,15 +16,7 @@
     RelationField,
     RelationListField,
 )
-<<<<<<< HEAD
 from openslides_backend.models.models import Meeting
-from openslides_backend.permissions.management_levels import CommitteeManagementLevel
-from openslides_backend.permissions.permission_helper import (
-    has_committee_management_level,
-)
-=======
-from openslides_backend.models.models import Meeting, User
->>>>>>> 5e0e9ac2
 from openslides_backend.services.datastore.interface import GetManyRequest
 from openslides_backend.shared.exceptions import ActionException, MissingPermission
 from openslides_backend.shared.filters import FilterOperator, Or
@@ -53,11 +45,11 @@
 
 @register_action("meeting.import")
 class MeetingImport(
-<<<<<<< HEAD
-    SingularActionMixin, LimitOfUserMixin, UsernameMixin, MeetingUserHelper
-=======
-    SingularActionMixin, LimitOfUserMixin, UsernameMixin, MeetingPermissionMixin
->>>>>>> 5e0e9ac2
+    SingularActionMixin,
+    LimitOfUserMixin,
+    UsernameMixin,
+    MeetingUserHelper,
+    MeetingPermissionMixin,
 ):
     """
     Action to import a meeting.
