--- conflicted
+++ resolved
@@ -20,11 +20,11 @@
 from ...util.default_schema import DefaultSchema
 from ...util.register import register_action
 from ...util.typing import ActionData
-<<<<<<< HEAD
-from .mixins import AmendmentParagraphHelper, PermissionHelperMixin
-=======
-from .mixins import PermissionHelperMixin, set_workflow_timestamp_helper
->>>>>>> ecc95516
+from .mixins import (
+    AmendmentParagraphHelper,
+    PermissionHelperMixin,
+    set_workflow_timestamp_helper,
+)
 from .set_number_mixin import SetNumberMixin
 
 
