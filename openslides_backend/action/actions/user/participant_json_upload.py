--- conflicted
+++ resolved
@@ -103,12 +103,10 @@
                 if not isinstance(entry[field], dict):
                     entry[field] = {"value": entry[field], "info": ImportState.DONE}
 
-<<<<<<< HEAD
         if group_objects:
             entry["groups"] = group_objects
         if structure_level_objects:
             entry["structure_level"] = structure_level_objects
-=======
         if vote_weight := entry.get("vote_weight"):
             if (
                 vote_weight["value"] == "0.000000"
@@ -121,9 +119,6 @@
                 messages.append("vote_weight must be bigger than or equal to 0.000001.")
                 results["state"] = ImportState.ERROR
 
-        if groups:
-            entry["groups"] = groups
->>>>>>> 127bfe61
         if payload_index:
             entry["payload_index"] = payload_index
 
