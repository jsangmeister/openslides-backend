from typing import Any, Dict

from ....models.models import User
from ....permissions.management_levels import OrganizationManagementLevel
from ....shared.exceptions import PermissionException
<<<<<<< HEAD
from ....shared.patterns import ID_REGEX, fqid_from_collection_and_id
from ....shared.schema import optional_id_schema
=======
from ....shared.patterns import fqid_from_collection_and_id
>>>>>>> 89e7350e
from ...generics.update import UpdateAction
from ...mixins.send_email_mixin import EmailCheckMixin
from ...util.default_schema import DefaultSchema
from ...util.register import register_action
from .create_update_permissions_mixin import CreateUpdatePermissionsMixin
from .user_mixin import LimitOfUserMixin, UpdateHistoryMixin, UserMixin


@register_action("user.update")
class UserUpdate(
    EmailCheckMixin,
    UserMixin,
    CreateUpdatePermissionsMixin,
    UpdateAction,
    LimitOfUserMixin,
    UpdateHistoryMixin,
):
    """
    Action to update a user.
    """

    model = User()
    schema = DefaultSchema(User()).get_update_schema(
        optional_properties=[
            "username",
            "pronoun",
            "title",
            "first_name",
            "last_name",
            "is_active",
            "is_physical_person",
            "default_password",
            "can_change_own_password",
            "gender",
            "email",
            "default_number",
            "default_structure_level",
            "default_vote_weight",
            "organization_management_level",
            "committee_management_ids",
            "group_$_ids",
            "is_demo_user",
        ],
<<<<<<< HEAD
        additional_optional_fields={
            "presence": {
                "type": "object",
                "additionalProperties": False,
                "patternProperties": {ID_REGEX: "boolean"},
            },
            "meeting_id": optional_id_schema,
            **UserMixin.transfer_field_list,
        },
=======
>>>>>>> 89e7350e
    )
    check_email_field = "email"

    def update_instance(self, instance: Dict[str, Any]) -> Dict[str, Any]:
        instance = super().update_instance(instance)
        user = self.datastore.get(
            fqid_from_collection_and_id("user", instance["id"]),
            mapped_fields=[
                "is_active",
                "organization_management_level",
            ],
        )
        if (
            instance["id"] == self.user_id
            and user.get("organization_management_level")
            == OrganizationManagementLevel.SUPERADMIN
        ):
            if (
                "organization_management_level" in instance
                and instance.get("organization_management_level")
                != OrganizationManagementLevel.SUPERADMIN
            ):
                raise PermissionException(
                    "A user is not allowed to withdraw his own 'superadmin'-Organization-Management-Level."
                )
            if "is_active" in instance and instance.get("is_active") is not True:
                raise PermissionException(
                    "A superadmin is not allowed to set himself inactive."
                )
        if instance.get("is_active") and not user.get("is_active"):
            self.check_limit_of_user(1)

        return instance<|MERGE_RESOLUTION|>--- conflicted
+++ resolved
@@ -3,12 +3,8 @@
 from ....models.models import User
 from ....permissions.management_levels import OrganizationManagementLevel
 from ....shared.exceptions import PermissionException
-<<<<<<< HEAD
-from ....shared.patterns import ID_REGEX, fqid_from_collection_and_id
+from ....shared.patterns import fqid_from_collection_and_id
 from ....shared.schema import optional_id_schema
-=======
-from ....shared.patterns import fqid_from_collection_and_id
->>>>>>> 89e7350e
 from ...generics.update import UpdateAction
 from ...mixins.send_email_mixin import EmailCheckMixin
 from ...util.default_schema import DefaultSchema
@@ -52,18 +48,10 @@
             "group_$_ids",
             "is_demo_user",
         ],
-<<<<<<< HEAD
         additional_optional_fields={
-            "presence": {
-                "type": "object",
-                "additionalProperties": False,
-                "patternProperties": {ID_REGEX: "boolean"},
-            },
             "meeting_id": optional_id_schema,
             **UserMixin.transfer_field_list,
         },
-=======
->>>>>>> 89e7350e
     )
     check_email_field = "email"
 
