--- conflicted
+++ resolved
@@ -298,13 +298,7 @@
             entry.get("email", ""),
         )
 
-<<<<<<< HEAD
-    def setup_lookups(self, data: List[Dict[str, Any]]) -> None:
-=======
-    def setup_lookups(
-        self, data: list[dict[str, Any]], meeting_id: int | None = None
-    ) -> None:
->>>>>>> 4aa7bf08
+    def setup_lookups(self, data: list[dict[str, Any]]) -> None:
         self.username_lookup = Lookup(
             self.datastore,
             "user",
