<<<<<<< HEAD
from typing import Any, Dict, List, Optional, Set, Tuple, cast
=======
from typing import Any, cast
>>>>>>> 4aa7bf08

from ....services.datastore.commands import GetManyRequest
from ....shared.exceptions import ActionException
from ....shared.filters import FilterOperator, Or
from ...mixins.import_mixins import ImportRow, ImportState
from ...util.register import register_action
from ...util.typing import ActionData
from ..structure_level.create import StructureLevelCreateAction
from .base_import import BaseUserImport
from .participant_common import ParticipantCommon
from .set_present import UserSetPresentAction


@register_action("participant.import")
class ParticipantImport(BaseUserImport, ParticipantCommon):
    import_name = "participant"
    lookups: Dict[str, Dict[int, str]] = {}
    structure_level_to_create_list: List[str] = []
    newly_found_structure_levels: Dict[int, Dict[str, Any]] = {}

    def prefetch(self, action_data: ActionData) -> None:
        super().prefetch(action_data)
        self.meeting_id = cast(int, self.result["meeting_id"])

    def update_instance(self, instance: Dict[str, Any]) -> Dict[str, Any]:
        structure_levels_to_create: Set[str] = set(
            [
                level["value"]
                for row in self.rows
                for level in row["data"].get("structure_level", [])
                if level.get("info") == ImportState.NEW
            ]
        )
        if len(structure_levels_to_create):
            self.newly_found_structure_levels = self.datastore.filter(
                "structure_level",
                Or(
                    [
                        FilterOperator("name", "=", level)
                        for level in structure_levels_to_create
                    ]
                ),
                ["name", "id"],
            )
            for level in self.newly_found_structure_levels.values():
                structure_levels_to_create.discard(level["name"])
            self.structure_level_to_create_list = list(structure_levels_to_create)
        instance = super().update_instance(instance)
        return instance

    def handle_create_relations(self, instance: Dict[str, Any]) -> None:
        if self.import_state != ImportState.ERROR and (
            len(self.structure_level_to_create_list)
            or len(self.newly_found_structure_levels)
        ):
            newly_found_levels_dict: Dict[str, int] = {
                model["name"]: id_
                for id_, model in self.newly_found_structure_levels.items()
            }
            created_levels = (
                self.execute_other_action(
                    StructureLevelCreateAction,
                    [
                        {"name": name, "meeting_id": self.meeting_id}
                        for name in self.structure_level_to_create_list
                    ],
                )
                if len(self.structure_level_to_create_list)
                else None
            )
            if created_levels:
                levels_dict = dict(
                    zip(self.structure_level_to_create_list, created_levels)
                )
                for row in self.rows:
                    for level in row["data"].get("structure_level", []):
                        if level.get("info") == ImportState.NEW:
                            if structure_level := levels_dict.get(level["value"]):
                                level["id"] = structure_level["id"]
                            elif structure_level_id := newly_found_levels_dict.get(
                                level["value"]
                            ):
                                level["id"] = structure_level_id
                                level["info"] = ImportState.DONE
                            else:
                                raise ActionException(
                                    "Couldn't correctly create new structure_levels"
                                )
            else:
                raise ActionException("Couldn't correctly create new structure_levels")

    def validate_entry(self, row: ImportRow) -> None:
        super().validate_entry(row)
        entry = row["data"]
        entry["meeting_id"] = self.meeting_id
        if "groups" not in entry:
            raise ActionException(
                f"There is no group in the data of user '{self.get_value_from_union_str_object(entry.get('username'))}'. Is there a default group for the meeting?"
            )
        groups = entry.pop("groups", None)
        structure_levels = entry.pop("structure_level", None)
        entry["group_ids"] = [
            group_id for group in groups if (group_id := group.get("id"))
        ]
        if structure_levels:
            entry["structure_level_ids"] = [
                structure_level_id
                for structure_level in structure_levels
                if (structure_level_id := structure_level.get("id"))
            ]

        failing_fields = self.permission_check.get_failing_fields(entry)
        failing_fields_jsonupload = {
            field
            for field in entry
            if isinstance(entry[field], dict)
            and entry[field]["info"] == ImportState.REMOVE
        }
        if less_ff := list(failing_fields_jsonupload - set(failing_fields)):
            less_ff.sort()
            row["messages"].append(
                f"In contrast to preview you may import field(s) '{', '.join(less_ff)}'"
            )
            for field in less_ff:
                entry[field]["info"] = ImportState.DONE
        if more_ff := list(set(failing_fields) - failing_fields_jsonupload):
            more_ff.sort()
            row["messages"].append(
                f"Error: In contrast to preview you may not import field(s) '{', '.join(more_ff)}'"
            )
            row["state"] = ImportState.ERROR
            for field in more_ff:
                entry[field]["info"] = ImportState.ERROR
        entry.pop("group_ids")
        entry.pop("structure_level_ids", None)
        entry["groups"] = groups
        if structure_levels:
            entry["structure_level"] = structure_levels

        for field in ("groups", "structure_level"):
            valid = False
            if field in entry:
                singular_field = field.rstrip("s")
                for instance in (instances := entry[field]):
                    if not (instance_id := instance.get("id")):
                        continue
                    if instance_id in self.lookups[field]:
                        if self.lookups[field][instance_id] == instance["value"]:
                            valid = True
                        else:
                            instance["info"] = ImportState.WARNING
                            row["messages"].append(
                                f"The {singular_field} '{instance_id} {instance['value']}' changed its name to '{self.lookups[field][instance_id]}'."
                            )
                    elif instance["info"] == ImportState.NEW and instance.get("id"):
                        valid = True
                    else:
                        instance["info"] = ImportState.WARNING
                        row["messages"].append(
                            f"The {singular_field} '{instance_id} {instance['value']}' doesn't exist anymore."
                        )
            if field == "groups" and not valid:
                row["messages"].append(
                    "Error in groups: No valid group found inside the pre-checked groups from import, see warnings."
                )
                row["state"] = ImportState.ERROR
                instances[0]["info"] = ImportState.ERROR

        entry.pop("meeting_id")
        if row["state"] == ImportState.ERROR and self.import_state == ImportState.DONE:
            self.import_state = ImportState.ERROR

    def create_other_actions(self, rows: list[ImportRow]) -> list[int | None]:
        set_present_payload: list[dict[str, Any]] = []
        indices_to_set_presence_and_id: list[tuple[bool, int | None] | None] = []
        for row in rows:
            if (present := row["data"].get("is_present")) is not None:
                indices_to_set_presence_and_id.append((present, row["data"].get("id")))
                row["data"].pop("is_present")
            else:
                indices_to_set_presence_and_id.append(None)
            row["data"]["meeting_id"] = self.meeting_id

        ids = super().create_other_actions(rows)
        for i in range(len(indices_to_set_presence_and_id)):
            if (tup := indices_to_set_presence_and_id[i]) is not None:
                present, id_ = tup
                set_present_payload.append(
                    {
                        "id": id_ or ids[i],
                        "meeting_id": self.meeting_id,
                        "present": present,
                    }
                )
        if set_present_payload:
            self.execute_other_action(UserSetPresentAction, set_present_payload)
        return ids

    def setup_lookups(self) -> None:
        super().setup_lookups()
<<<<<<< HEAD
        for field in ("groups", "structure_level"):
            singular_field = field.rstrip("s")
            result = self.datastore.get_many(
                [
                    GetManyRequest(
                        singular_field,
                        list(
                            set(
                                id
                                for row in self.rows
                                for instance in row["data"].get(field, [])
                                if (id := instance.get("id"))
                            )
                        ),
                        ["name"],
                    )
                ],
                lock_result=False,
                use_changed_models=False,
            )
            self.lookups[field] = {
                k: v["name"] for k, v in result.get(singular_field, {}).items()
            }
=======
        result = self.datastore.get_many(
            [
                GetManyRequest(
                    "group",
                    list(
                        {
                            group_id
                            for row in self.rows
                            for group in row["data"].get("groups", [])
                            if (group_id := group.get("id"))
                        }
                    ),
                    ["name"],
                )
            ],
            lock_result=False,
            use_changed_models=False,
        )
        self.group_names_lookup = {
            k: v["name"] for k, v in result.get("group", {}).items()
        }
>>>>>>> 4aa7bf08
<|MERGE_RESOLUTION|>--- conflicted
+++ resolved
@@ -1,8 +1,4 @@
-<<<<<<< HEAD
-from typing import Any, Dict, List, Optional, Set, Tuple, cast
-=======
 from typing import Any, cast
->>>>>>> 4aa7bf08
 
 from ....services.datastore.commands import GetManyRequest
 from ....shared.exceptions import ActionException
@@ -19,23 +15,21 @@
 @register_action("participant.import")
 class ParticipantImport(BaseUserImport, ParticipantCommon):
     import_name = "participant"
-    lookups: Dict[str, Dict[int, str]] = {}
-    structure_level_to_create_list: List[str] = []
-    newly_found_structure_levels: Dict[int, Dict[str, Any]] = {}
+    lookups: dict[str, dict[int, str]] = {}
+    structure_level_to_create_list: list[str] = []
+    newly_found_structure_levels: dict[int, dict[str, Any]] = {}
 
     def prefetch(self, action_data: ActionData) -> None:
         super().prefetch(action_data)
         self.meeting_id = cast(int, self.result["meeting_id"])
 
-    def update_instance(self, instance: Dict[str, Any]) -> Dict[str, Any]:
-        structure_levels_to_create: Set[str] = set(
-            [
-                level["value"]
-                for row in self.rows
-                for level in row["data"].get("structure_level", [])
-                if level.get("info") == ImportState.NEW
-            ]
-        )
+    def update_instance(self, instance: dict[str, Any]) -> dict[str, Any]:
+        structure_levels_to_create: set[str] = {
+            level["value"]
+            for row in self.rows
+            for level in row["data"].get("structure_level", [])
+            if level.get("info") == ImportState.NEW
+        }
         if len(structure_levels_to_create):
             self.newly_found_structure_levels = self.datastore.filter(
                 "structure_level",
@@ -53,12 +47,12 @@
         instance = super().update_instance(instance)
         return instance
 
-    def handle_create_relations(self, instance: Dict[str, Any]) -> None:
+    def handle_create_relations(self, instance: dict[str, Any]) -> None:
         if self.import_state != ImportState.ERROR and (
             len(self.structure_level_to_create_list)
             or len(self.newly_found_structure_levels)
         ):
-            newly_found_levels_dict: Dict[str, int] = {
+            newly_found_levels_dict: dict[str, int] = {
                 model["name"]: id_
                 for id_, model in self.newly_found_structure_levels.items()
             }
@@ -203,7 +197,6 @@
 
     def setup_lookups(self) -> None:
         super().setup_lookups()
-<<<<<<< HEAD
         for field in ("groups", "structure_level"):
             singular_field = field.rstrip("s")
             result = self.datastore.get_many(
@@ -211,12 +204,12 @@
                     GetManyRequest(
                         singular_field,
                         list(
-                            set(
+                            {
                                 id
                                 for row in self.rows
                                 for instance in row["data"].get(field, [])
                                 if (id := instance.get("id"))
-                            )
+                            }
                         ),
                         ["name"],
                     )
@@ -226,27 +219,4 @@
             )
             self.lookups[field] = {
                 k: v["name"] for k, v in result.get(singular_field, {}).items()
-            }
-=======
-        result = self.datastore.get_many(
-            [
-                GetManyRequest(
-                    "group",
-                    list(
-                        {
-                            group_id
-                            for row in self.rows
-                            for group in row["data"].get("groups", [])
-                            if (group_id := group.get("id"))
-                        }
-                    ),
-                    ["name"],
-                )
-            ],
-            lock_result=False,
-            use_changed_models=False,
-        )
-        self.group_names_lookup = {
-            k: v["name"] for k, v in result.get("group", {}).items()
-        }
->>>>>>> 4aa7bf08
+            }