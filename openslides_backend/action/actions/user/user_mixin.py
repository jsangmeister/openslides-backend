--- conflicted
+++ resolved
@@ -1,12 +1,7 @@
-<<<<<<< HEAD
-from typing import Any, Dict, List
-=======
-from collections import defaultdict
 from copy import deepcopy
 from typing import Any, Dict, List, Optional, Set
->>>>>>> 89e7350e
-
-from openslides_backend.models.fields import BaseTemplateField
+
+from openslides_backend.services.datastore.commands import GetManyRequest
 from openslides_backend.shared.typing import HistoryInformation
 from openslides_backend.shared.util import ONE_ORGANIZATION_FQID
 
@@ -14,7 +9,7 @@
 from ....action.mixins.archived_meeting_check_mixin import CheckForArchivedMeetingMixin
 from ....shared.exceptions import ActionException
 from ....shared.filters import FilterOperator
-from ....shared.patterns import FullQualifiedId, fqid_from_collection_and_id
+from ....shared.patterns import fqid_from_collection_and_id
 from ....shared.schema import decimal_schema, id_list_schema, required_id_schema
 from ..meeting_user.set_data import MeetingUserSetData
 
@@ -78,7 +73,6 @@
         instance = super().update_instance(instance)
         for field in ("username", "first_name", "last_name", "email"):
             self.strip_field(field, instance)
-        user_fqid = fqid_from_collection_and_id("user", instance["id"])
         if "username" in instance:
             if not instance["username"]:
                 raise ActionException("This username is forbidden.")
@@ -91,35 +85,12 @@
                 raise ActionException(
                     f"A user with the username {instance['username']} already exists."
                 )
-        self.check_meeting_and_users(instance, user_fqid)
         self.meeting_user_set_data(instance)
         return instance
 
     def strip_field(self, field: str, instance: Dict[str, Any]) -> None:
         if instance.get(field):
             instance[field] = instance[field].strip()
-
-    def check_meeting_and_users(
-        self, instance: Dict[str, Any], user_fqid: FullQualifiedId
-    ) -> None:
-        if instance.get("group_$_ids") is not None:
-            self.datastore.apply_changed_model(
-                user_fqid,
-                {
-                    **{
-                        f"group_${meeting_id}_ids": ids
-                        for meeting_id, ids in instance.get("group_$_ids", {}).items()
-                    },
-                    "meeting_ids": [
-                        int(id) for id in instance.get("group_$_ids", {}).keys()
-                    ],
-                },
-            )
-        if instance.get("meeting_id") is not None:
-            self.datastore.apply_changed_model(
-                user_fqid, {"meeting_id": instance.get("meeting_id")}
-            )
-<<<<<<< HEAD
 
     def meeting_user_set_data(self, instance: Dict[str, Any]) -> None:
         meeting_user_data = {}
@@ -134,25 +105,6 @@
             meeting_user_data["meeting_id"] = meeting_id
             meeting_user_data["user_id"] = instance["id"]
             self.execute_other_action(MeetingUserSetData, [meeting_user_data])
-=======
-        for meeting_id, user_id in instance.get("vote_delegated_$_to_id", {}).items():
-            if user_id:
-                meeting_users[meeting_id].append(
-                    fqid_from_collection_and_id("user", user_id)
-                )
-        for meeting_id, user_ids in instance.get(
-            "vote_delegations_$_from_ids", {}
-        ).items():
-            if user_ids:
-                meeting_users[meeting_id].extend(
-                    [
-                        fqid_from_collection_and_id("user", user_id)
-                        for user_id in user_ids
-                    ]
-                )
-        for meeting_id, users in meeting_users.items():
-            users.append(user_fqid)
-            assert_belongs_to_meeting(self.datastore, users, int(meeting_id))
 
 
 class UpdateHistoryMixin(Action):
@@ -162,60 +114,20 @@
         # Scan the instances and collect the info for the history information
         # Copy instances first since they are modified
         for instance in deepcopy(self.instances):
-            instance_fields = set(instance.keys()) - {"id"}
             instance_information = []
 
             # Fetch the current instance from the db to diff with the given instance
-            resolved_instance_fields = []
-            for field in instance_fields:
-                model_field = self.model.try_get_field(field)
-                if model_field:
-                    resolved_instance_fields.append(field)
-                    if (
-                        isinstance(model_field, BaseTemplateField)
-                        and model_field.is_template_field(field)
-                        and isinstance(instance[field], dict)
-                    ):
-                        for replacement in instance[field].keys():
-                            resolved_instance_fields.append(
-                                model_field.get_structured_field_name(replacement)
-                            )
             db_instance = self.datastore.get(
                 fqid_from_collection_and_id(self.model.collection, instance["id"]),
-                resolved_instance_fields,
+                list(instance.keys()),
                 use_changed_models=False,
             )
-            # Compare db version with payload
-            for field in instance_fields:
-                model_field = self.model.try_get_field(field)
-                if model_field:
-                    # Remove fields if equal
-                    if not isinstance(
-                        model_field, BaseTemplateField
-                    ) or not model_field.is_template_field(field):
-                        if instance[field] == db_instance.get(field):
-                            del instance[field]
-                            # Also remove from template field, if necessary
-                            if isinstance(model_field, BaseTemplateField):
-                                template_field_name = (
-                                    model_field.get_template_field_name()
-                                )
-                                replacement = model_field.get_replacement(field)
-                                if template_field_name in instance:
-                                    if replacement in instance[template_field_name]:
-                                        instance[template_field_name].remove(
-                                            replacement
-                                        )
-                                    if not instance[template_field_name]:
-                                        del instance[template_field_name]
-                    else:
-                        # clean up template fields
-                        for replacement in list(instance.get(field, [])):
-                            if (
-                                model_field.get_structured_field_name(replacement)
-                                not in instance
-                            ):
-                                instance[field].remove(replacement)
+            # Only keep the fields that are different
+            instance = {
+                field: value
+                for field, value in instance.items()
+                if value != db_instance.get(field)
+            }
 
             # personal data
             update_fields = [
@@ -350,5 +262,4 @@
         group_ids: Set[int] = set()
         for field in fields:
             group_ids.update(instance.get(field) or [])
-        return group_ids
->>>>>>> 89e7350e
+        return group_ids