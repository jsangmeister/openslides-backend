--- conflicted
+++ resolved
@@ -71,11 +71,7 @@
         """
         Fallback to guest mode if auth is down
         """
-<<<<<<< HEAD
         self.logger.debug("Auth cannot be reached. Fall back to guest mode.")
-        return GUEST_USER_ID
-=======
-        self.logger.debug(f"Auth cannot be reached. Fall back to guest mode.")
         return GUEST_USER_ID
 
     def format_url_path(self, path: str) -> str:
@@ -88,5 +84,4 @@
         """
         Returns an internal url to a specified path at auth-service.
         """
-        return f"{self.url}{self.format_url_path(path)}"
->>>>>>> 40498362
+        return f"{self.url}{self.format_url_path(path)}"