<<<<<<< HEAD
from typing import Any, Dict, List
=======
from collections import defaultdict
from typing import Any, Dict, List, cast
>>>>>>> 1c32e65a

import fastjsonschema

from openslides_backend.shared.mixins.user_scope_mixin import UserScopeMixin
from openslides_backend.shared.schema import id_list_schema

from ..services.datastore.commands import GetManyRequest
from ..shared.exceptions import PresenterException
from ..shared.filters import And, FilterOperator, Or
from ..shared.schema import schema_version
from .base import BasePresenter
from .presenter import register_presenter

get_user_related_models_schema = fastjsonschema.compile(
    {
        "$schema": schema_version,
        "type": "object",
        "title": "get_user_related_models",
        "description": "get user ids related models",
        "properties": {
            "user_ids": id_list_schema,
        },
        "required": ["user_ids"],
        "additionalProperties": False,
    }
)


@register_presenter("get_user_related_models")
class GetUserRelatedModels(UserScopeMixin, BasePresenter):
    """
    Collects related models of the user_ids.
    """

    schema = get_user_related_models_schema

    def get_result(self) -> Any:
<<<<<<< HEAD
        result: Dict[str, Any] = {}
        for user_id in self.data["user_ids"]:
            self.check_permissions_for_scope(user_id)
            result[str(user_id)] = {}
            committees_data = self.get_committees_data(user_id)
            meetings_data = self.get_meetings_data(user_id)
            if committees_data:
                result[str(user_id)]["committees"] = committees_data
            if meetings_data:
                result[str(user_id)]["meetings"] = meetings_data
        return result

    def get_committees_data(self, user_id: int) -> List[Dict[str, Any]]:
        committees_data = []
        user = self.datastore.get(
            fqid_from_collection_and_id("user", user_id),
            ["committee_ids", "committee_management_ids"],
=======
        result: Dict[int, Any] = {}
        cml_fields = [
            f"committee_${cml_field}_management_level"
            for cml_field in cast(
                List[str], Committee.user__management_level.replacement_enum
            )
        ]
        gmr = GetManyRequest(
            "user",
            self.data["user_ids"],
            [
                "id",
                "organization_management_level",
                "meeting_ids",
                "committee_ids",
                "committee_$_management_level",
                *cml_fields,
            ],
>>>>>>> 1c32e65a
        )
        users = self.datastore.get_many([gmr]).get("user", {})
        for user_id, user in users.items():
            result[user_id] = {}
            self.check_permissions_for_scope(user_id)
            if oml := user.get("organization_management_level"):
                result[user_id]["organization_management_level"] = oml
            if committees_data := self.get_committees_data(user):
                result[user_id]["committees"] = committees_data
            if meetings_data := self.get_meetings_data(user):
                result[user_id]["meetings"] = meetings_data
        return result

    def get_committees_data(self, user: Dict[str, Any]) -> List[Dict[str, Any]]:
        if not user.get("committee_ids"):
            return []

        committees_data = []
        gmr = GetManyRequest("committee", user["committee_ids"], ["id", "name"])
        committees = {
            committee["id"]: {"name": committee.get("name", ""), "cml": []}
            for committee in self.datastore.get_many([gmr])
            .get("committee", {})
            .values()
        }
        for committee_nr in user.get("committee_management_ids", []):
            if committee_nr in committees:
                committees[committee_nr]["cml"].append("can_manage")
            else:
                raise PresenterException(
                    f"Data error: user has rights for committee {committee_nr}, but faultily is no member of committee."
                )
        for committee_id, committee in committees.items():
            committees_data.append(
                {
                    "id": committee_id,
                    "name": committee.get("name", ""),
                    "cml": ", ".join(committee.get("cml", [])),
                }
            )
        return committees_data

    def get_meetings_data(self, user: Dict[str, Any]) -> List[Dict[str, Any]]:
        if not user.get("meeting_ids"):
            return []

        gmr = GetManyRequest(
            "meeting",
            user["meeting_ids"],
            ["id", "name", "is_active_in_organization_id"],
        )
        meetings = self.datastore.get_many([gmr]).get("meeting", {}).values()
<<<<<<< HEAD
        for meeting in meetings:
            filter_ = And(
                FilterOperator("meeting_id", "=", meeting["id"]),
                FilterOperator("user_id", "=", user_id),
            )
            meeting_users = self.datastore.filter(
                "meeting_user",
                filter_,
                ["speaker_ids", "motion_submitter_ids", "assignment_candidate_ids"],
            )
            speaker_ids = []
            submitter_ids = []
            candidate_ids = []
            if meeting_users:
                meeting_user = list(meeting_users.values())[0]
                speaker_ids = meeting_user.get("speaker_ids", [])
                submitter_ids = meeting_user.get("motion_submitter_ids", [])
                candidate_ids = meeting_user.get("assignment_candidate_ids", [])
            if submitter_ids or candidate_ids or speaker_ids:
                meetings_data.append(
                    {
                        "id": meeting["id"],
                        "name": meeting.get("name"),
                        "is_active_in_organization_id": meeting.get(
                            "is_active_in_organization_id"
                        ),
                        "submitter_ids": submitter_ids,
                        "candidate_ids": candidate_ids,
                        "speaker_ids": speaker_ids,
                    }
                )
        return meetings_data
=======

        filter = And(
            Or(
                FilterOperator("meeting_id", "=", meeting_id)
                for meeting_id in user["meeting_ids"]
            ),
            FilterOperator("user_id", "=", user["id"]),
        )
        models_by_meeting: Dict[int, Dict[str, List[int]]] = defaultdict(
            lambda: defaultdict(list)
        )
        for collection in ("motion_submitter", "assignment_candidate", "speaker"):
            models = self.datastore.filter(collection, filter, ["id", "meeting_id"])
            for id, model in models.items():
                models_by_meeting[model["meeting_id"]][f"{collection}_ids"].append(id)

        return [
            {
                "id": meeting["id"],
                "name": meeting.get("name"),
                "is_active_in_organization_id": meeting.get(
                    "is_active_in_organization_id"
                ),
                **models_by_meeting[meeting["id"]],
            }
            for meeting in meetings
        ]
>>>>>>> 1c32e65a
<|MERGE_RESOLUTION|>--- conflicted
+++ resolved
@@ -1,9 +1,4 @@
-<<<<<<< HEAD
 from typing import Any, Dict, List
-=======
-from collections import defaultdict
-from typing import Any, Dict, List, cast
->>>>>>> 1c32e65a
 
 import fastjsonschema
 
@@ -12,7 +7,6 @@
 
 from ..services.datastore.commands import GetManyRequest
 from ..shared.exceptions import PresenterException
-from ..shared.filters import And, FilterOperator, Or
 from ..shared.schema import schema_version
 from .base import BasePresenter
 from .presenter import register_presenter
@@ -41,44 +35,17 @@
     schema = get_user_related_models_schema
 
     def get_result(self) -> Any:
-<<<<<<< HEAD
-        result: Dict[str, Any] = {}
-        for user_id in self.data["user_ids"]:
-            self.check_permissions_for_scope(user_id)
-            result[str(user_id)] = {}
-            committees_data = self.get_committees_data(user_id)
-            meetings_data = self.get_meetings_data(user_id)
-            if committees_data:
-                result[str(user_id)]["committees"] = committees_data
-            if meetings_data:
-                result[str(user_id)]["meetings"] = meetings_data
-        return result
-
-    def get_committees_data(self, user_id: int) -> List[Dict[str, Any]]:
-        committees_data = []
-        user = self.datastore.get(
-            fqid_from_collection_and_id("user", user_id),
-            ["committee_ids", "committee_management_ids"],
-=======
         result: Dict[int, Any] = {}
-        cml_fields = [
-            f"committee_${cml_field}_management_level"
-            for cml_field in cast(
-                List[str], Committee.user__management_level.replacement_enum
-            )
-        ]
         gmr = GetManyRequest(
             "user",
             self.data["user_ids"],
             [
                 "id",
                 "organization_management_level",
-                "meeting_ids",
+                "meeting_user_ids",
                 "committee_ids",
-                "committee_$_management_level",
-                *cml_fields,
+                "committee_management_ids",
             ],
->>>>>>> 1c32e65a
         )
         users = self.datastore.get_many([gmr]).get("user", {})
         for user_id, user in users.items():
@@ -122,65 +89,27 @@
         return committees_data
 
     def get_meetings_data(self, user: Dict[str, Any]) -> List[Dict[str, Any]]:
-        if not user.get("meeting_ids"):
+        if not user.get("meeting_user_ids"):
             return []
+
+        result_fields = (
+            "speaker_ids",
+            "motion_submitter_ids",
+            "assignment_candidate_ids",
+        )
+        gmr = GetManyRequest(
+            "meeting_user",
+            user["meeting_user_ids"],
+            ["meeting_id", *result_fields],
+        )
+        meeting_users = self.datastore.get_many([gmr]).get("meeting_user", {}).values()
 
         gmr = GetManyRequest(
             "meeting",
-            user["meeting_ids"],
+            [meeting_user["meeting_id"] for meeting_user in meeting_users],
             ["id", "name", "is_active_in_organization_id"],
         )
-        meetings = self.datastore.get_many([gmr]).get("meeting", {}).values()
-<<<<<<< HEAD
-        for meeting in meetings:
-            filter_ = And(
-                FilterOperator("meeting_id", "=", meeting["id"]),
-                FilterOperator("user_id", "=", user_id),
-            )
-            meeting_users = self.datastore.filter(
-                "meeting_user",
-                filter_,
-                ["speaker_ids", "motion_submitter_ids", "assignment_candidate_ids"],
-            )
-            speaker_ids = []
-            submitter_ids = []
-            candidate_ids = []
-            if meeting_users:
-                meeting_user = list(meeting_users.values())[0]
-                speaker_ids = meeting_user.get("speaker_ids", [])
-                submitter_ids = meeting_user.get("motion_submitter_ids", [])
-                candidate_ids = meeting_user.get("assignment_candidate_ids", [])
-            if submitter_ids or candidate_ids or speaker_ids:
-                meetings_data.append(
-                    {
-                        "id": meeting["id"],
-                        "name": meeting.get("name"),
-                        "is_active_in_organization_id": meeting.get(
-                            "is_active_in_organization_id"
-                        ),
-                        "submitter_ids": submitter_ids,
-                        "candidate_ids": candidate_ids,
-                        "speaker_ids": speaker_ids,
-                    }
-                )
-        return meetings_data
-=======
-
-        filter = And(
-            Or(
-                FilterOperator("meeting_id", "=", meeting_id)
-                for meeting_id in user["meeting_ids"]
-            ),
-            FilterOperator("user_id", "=", user["id"]),
-        )
-        models_by_meeting: Dict[int, Dict[str, List[int]]] = defaultdict(
-            lambda: defaultdict(list)
-        )
-        for collection in ("motion_submitter", "assignment_candidate", "speaker"):
-            models = self.datastore.filter(collection, filter, ["id", "meeting_id"])
-            for id, model in models.items():
-                models_by_meeting[model["meeting_id"]][f"{collection}_ids"].append(id)
-
+        meetings = self.datastore.get_many([gmr]).get("meeting", {})
         return [
             {
                 "id": meeting["id"],
@@ -188,8 +117,12 @@
                 "is_active_in_organization_id": meeting.get(
                     "is_active_in_organization_id"
                 ),
-                **models_by_meeting[meeting["id"]],
+                **{
+                    field: value
+                    for field in result_fields
+                    if (value := meeting_user.get(field))
+                },
             }
-            for meeting in meetings
-        ]
->>>>>>> 1c32e65a
+            for meeting_user in meeting_users
+            if (meeting := meetings.get(meeting_user["meeting_id"]))
+        ]